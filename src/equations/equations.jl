--- conflicted
+++ resolved
@@ -511,13 +511,11 @@
 # Lighthill-Witham-Richards (LWR) traffic flow model
 abstract type AbstractTrafficFlowLWREquations{NDIMS, NVARS} <:
               AbstractEquations{NDIMS, NVARS} end
-<<<<<<< HEAD
+include("traffic_flow_lwr_1d.jl")
 
 # Jin Xin Relaxation type equation (Compressible Euler variant)
 abstract type AbstractJinXinEquations{NDIMS, NVARS} <:
               AbstractEquations{NDIMS, NVARS} end
 include("jin_xin_compressible_euler_2d.jl")
-=======
-include("traffic_flow_lwr_1d.jl")
->>>>>>> 228aec04
+
 end # @muladd