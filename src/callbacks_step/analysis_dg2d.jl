# By default, Julia/LLVM does not use fused multiply-add operations (FMAs).
# Since these FMAs can increase the performance of many numerical algorithms,
# we need to opt-in explicitly.
# See https://ranocha.de/blog/Optimizing_EC_Trixi for further details.
@muladd begin


function create_cache_analysis(analyzer, mesh::TreeMesh{2},
                               equations, dg::DG, cache,
                               RealT, uEltype)

  # pre-allocate buffers
  # We use `StrideArray`s here since these buffers are used in performance-critical
  # places and the additional information passed to the compiler makes them faster
  # than native `Array`s.
  u_local = StrideArray(undef, uEltype,
                        StaticInt(nvariables(equations)), StaticInt(nnodes(analyzer)), StaticInt(nnodes(analyzer)))
  u_tmp1  = StrideArray(undef, uEltype,
                        StaticInt(nvariables(equations)), StaticInt(nnodes(analyzer)), StaticInt(nnodes(dg)))
  x_local = StrideArray(undef, RealT,
                        StaticInt(ndims(equations)), StaticInt(nnodes(analyzer)), StaticInt(nnodes(analyzer)))
  x_tmp1  = StrideArray(undef, RealT,
                        StaticInt(ndims(equations)), StaticInt(nnodes(analyzer)), StaticInt(nnodes(dg)))

  return (; u_local, u_tmp1, x_local, x_tmp1)
end


function create_cache_analysis(analyzer, mesh::Union{StructuredMesh{2}, UnstructuredMesh2D, P4estMesh{2}},
                               equations, dg::DG, cache,
                               RealT, uEltype)

  # pre-allocate buffers
  # We use `StrideArray`s here since these buffers are used in performance-critical
  # places and the additional information passed to the compiler makes them faster
  # than native `Array`s.
  u_local = StrideArray(undef, uEltype,
                        StaticInt(nvariables(equations)), StaticInt(nnodes(analyzer)), StaticInt(nnodes(analyzer)))
  u_tmp1  = StrideArray(undef, uEltype,
                        StaticInt(nvariables(equations)), StaticInt(nnodes(analyzer)), StaticInt(nnodes(dg)))
  x_local = StrideArray(undef, RealT,
                        StaticInt(ndims(equations)), StaticInt(nnodes(analyzer)), StaticInt(nnodes(analyzer)))
  x_tmp1  = StrideArray(undef, RealT,
                        StaticInt(ndims(equations)), StaticInt(nnodes(analyzer)), StaticInt(nnodes(dg)))
  jacobian_local = StrideArray(undef, RealT,
                               StaticInt(nnodes(analyzer)), StaticInt(nnodes(analyzer)))
  jacobian_tmp1  = StrideArray(undef, RealT,
                               StaticInt(nnodes(analyzer)), StaticInt(nnodes(dg)))

  return (; u_local, u_tmp1, x_local, x_tmp1, jacobian_local, jacobian_tmp1)
end


function calc_error_norms(func, u, t, analyzer,
                          mesh::TreeMesh{2}, equations, initial_condition,
                          dg::DGSEM, cache, cache_analysis; normalize=true)
  @unpack vandermonde, weights = analyzer
  @unpack node_coordinates = cache.elements
  @unpack u_local, u_tmp1, x_local, x_tmp1 = cache_analysis

  # Set up data structures
  l2_error   = zero(func(get_node_vars(u, equations, dg, 1, 1, 1), equations))
  linf_error = copy(l2_error)

  # Iterate over all elements for error calculations
  # Accumulate L2 error on the element first so that the order of summation is the
  # same as in the parallel case to ensure exact equality. This facilitates easier parallel
  # development and debugging (see
  # https://github.com/trixi-framework/Trixi.jl/pull/850#pullrequestreview-757463943 for details).
  for element in eachelement(dg, cache)
    # Set up data structures for local element L2 error
    l2_error_local = zero(l2_error)

    # Interpolate solution and node locations to analysis nodes
    multiply_dimensionwise!(u_local, vandermonde, view(u,                :, :, :, element), u_tmp1)
    multiply_dimensionwise!(x_local, vandermonde, view(node_coordinates, :, :, :, element), x_tmp1)

    # Calculate errors at each analysis node
    volume_jacobian_ = volume_jacobian(element, mesh, cache)

    for j in eachnode(analyzer), i in eachnode(analyzer)
      u_exact = initial_condition(get_node_coords(x_local, equations, dg, i, j), t, equations)
      diff = func(u_exact, equations) - func(get_node_vars(u_local, equations, dg, i, j), equations)
      l2_error_local += diff.^2 * (weights[i] * weights[j] * volume_jacobian_)
      linf_error = @. max(linf_error, abs(diff))
    end
    l2_error += l2_error_local
  end

  if normalize
    # For L2 error, divide by total volume
    total_volume_ = total_volume(mesh)
    l2_error = @. sqrt(l2_error / total_volume_)
  end

  return l2_error, linf_error
end


function calc_error_norms(func, u, t, analyzer,
                          mesh::Union{StructuredMesh{2}, UnstructuredMesh2D, P4estMesh{2}}, equations,
                          initial_condition, dg::DGSEM, cache, cache_analysis; normalize=true)
  @unpack vandermonde, weights = analyzer
  @unpack node_coordinates, inverse_jacobian = cache.elements
  @unpack u_local, u_tmp1, x_local, x_tmp1, jacobian_local, jacobian_tmp1 = cache_analysis

  # Set up data structures
  l2_error   = zero(func(get_node_vars(u, equations, dg, 1, 1, 1), equations))
  linf_error = copy(l2_error)

  # Iterate over all elements for error calculations
  for element in eachelement(dg, cache)
    # Interpolate solution and node locations to analysis nodes
    multiply_dimensionwise!(u_local, vandermonde, view(u,                :, :, :, element), u_tmp1)
    multiply_dimensionwise!(x_local, vandermonde, view(node_coordinates, :, :, :, element), x_tmp1)
    multiply_scalar_dimensionwise!(jacobian_local, vandermonde, inv.(view(inverse_jacobian, :, :, element)), jacobian_tmp1)

    # Calculate errors at each analysis node
    @. jacobian_local = abs(jacobian_local)

    for j in eachnode(analyzer), i in eachnode(analyzer)
      u_exact = initial_condition(get_node_coords(x_local, equations, dg, i, j), t, equations)
      diff = func(u_exact, equations) - func(get_node_vars(u_local, equations, dg, i, j), equations)
      l2_error += diff.^2 * (weights[i] * weights[j] * jacobian_local[i, j])
      linf_error = @. max(linf_error, abs(diff))
    end
  end

  if normalize
    # For L2 error, divide by total volume
    total_volume_ = total_volume(mesh, dg, cache)
    l2_error = @. sqrt(l2_error / total_volume_)
  end

  return l2_error, linf_error
end


function integrate_via_indices(func::Func, u,
                               mesh::TreeMesh{2}, equations, dg::DGSEM, cache,
                               args...; normalize=true) where {Func}
  @unpack weights = dg.basis

  # Initialize integral with zeros of the right shape
  integral = zero(func(u, 1, 1, 1, equations, dg, args...))

  # Use quadrature to numerically integrate over entire domain
  for element in eachelement(dg, cache)
    volume_jacobian_ = volume_jacobian(element, mesh, cache)
    for j in eachnode(dg), i in eachnode(dg)
      integral += volume_jacobian_ * weights[i] * weights[j] * func(u, i, j, element, equations, dg, args...)
    end
  end

  # Normalize with total volume
  if normalize
    integral = integral / total_volume(mesh)
  end

  return integral
end


function integrate_via_indices(func::Func, u,
                               mesh::Union{StructuredMesh{2}, UnstructuredMesh2D, P4estMesh{2}}, equations,
                               dg::DGSEM, cache, args...; normalize=true) where {Func}
  @unpack weights = dg.basis

  # Initialize integral with zeros of the right shape
  integral = zero(func(u, 1, 1, 1, equations, dg, args...))

  # Use quadrature to numerically integrate over entire domain
  for element in eachelement(dg, cache)
    for j in eachnode(dg), i in eachnode(dg)
      volume_jacobian = abs(inv(cache.elements.inverse_jacobian[i, j, element]))
      integral += volume_jacobian * weights[i] * weights[j] * func(u, i, j, element, equations, dg, args...)
    end
  end

  # Normalize with total volume
  if normalize
    integral = integral / total_volume(mesh, dg, cache)
  end

  return integral
end


function integrate(func::Func, u,
                   mesh::Union{TreeMesh{2}, StructuredMesh{2}, UnstructuredMesh2D, P4estMesh{2}},
                   equations, dg::DG, cache; normalize=true) where {Func}
  integrate_via_indices(u, mesh, equations, dg, cache; normalize=normalize) do u, i, j, element, equations, dg
    u_local = get_node_vars(u, equations, dg, i, j, element)
    return func(u_local, equations)
  end
end


function analyze(::typeof(entropy_timederivative), du, u, t,
                 mesh::Union{TreeMesh{2}, StructuredMesh{2}, UnstructuredMesh2D, P4estMesh{2}},
                 equations, dg::DG, cache; normalize=true)
  # Calculate ∫(∂S/∂u ⋅ ∂u/∂t)dΩ
  integrate_via_indices(u, mesh, equations, dg, cache, du; normalize=normalize) do u, i, j, element, equations, dg, du
    u_node  = get_node_vars(u,  equations, dg, i, j, element)
    du_node = get_node_vars(du, equations, dg, i, j, element)
    dot(cons2entropy(u_node, equations), du_node)
  end
end



function analyze(::Val{:l2_divb}, du, u, t,
<<<<<<< HEAD
                 mesh::Union{TreeMesh{2},StructuredMesh{2},UnstructuredMesh2D},
                 equations::IdealGlmMhdEquations2D, dg::DGSEM, cache; normalize=true)
  integrate_via_indices(u, mesh, equations, dg, cache, cache, dg.basis.derivative_matrix;
      normalize=normalize) do u, i, j, element, equations, dg, cache, derivative_matrix
=======
                 mesh::TreeMesh{2},
                 equations::IdealGlmMhdEquations2D, dg::DGSEM, cache)
  integrate_via_indices(u, mesh, equations, dg, cache, cache, dg.basis.derivative_matrix) do u, i, j, element, equations, dg, cache, derivative_matrix
>>>>>>> cf18ba8d
    divb = zero(eltype(u))
    for k in eachnode(dg)
      divb += ( derivative_matrix[i, k] * u[6, k, j, element] +
                derivative_matrix[j, k] * u[7, i, k, element] )
    end
    divb *= cache.elements.inverse_jacobian[element]
    divb^2
  end |> sqrt
end

function analyze(::Val{:l2_divb}, du, u, t,
                 mesh::TreeMesh{2}, equations::IdealGlmMhdMulticomponentEquations2D,
                 dg::DG, cache; normalize=true)
  integrate_via_indices(u, mesh, equations, dg, cache, cache, dg.basis.derivative_matrix;
      normalize=normalize) do u, i, j, element, equations, dg, cache, derivative_matrix
    divb = zero(eltype(u))
    for k in eachnode(dg)
      divb += ( derivative_matrix[i, k] * u[5, k, j, element] +
                derivative_matrix[j, k] * u[6, i, k, element] )
    end
    divb *= cache.elements.inverse_jacobian[element]
    divb^2
  end |> sqrt
end

function analyze(::Val{:l2_divb}, du, u, t,
                 mesh::Union{StructuredMesh{2},UnstructuredMesh2D,P4estMesh{2}},
                 equations::IdealGlmMhdEquations2D, dg::DGSEM, cache)
  @unpack contravariant_vectors = cache.elements
  integrate_via_indices(u, mesh, equations, dg, cache, cache, dg.basis.derivative_matrix) do u, i, j, element, equations, dg, cache, derivative_matrix
    divb = zero(eltype(u))
    # Get the contravariant vectors Ja^1 and Ja^2
    Ja11, Ja12 = get_contravariant_vector(1, contravariant_vectors, i, j, element)
    Ja21, Ja22 = get_contravariant_vector(2, contravariant_vectors, i, j, element)
    # Compute the transformed divergence
    for k in eachnode(dg)
      divb += ( derivative_matrix[i, k] * (Ja11 * u[6, k, j, element] + Ja12 * u[7, k, j, element]) +
                derivative_matrix[j, k] * (Ja21 * u[6, i, k, element] + Ja22 * u[7, i, k, element]) )
    end
    divb *= cache.elements.inverse_jacobian[element]
    divb^2
  end |> sqrt
end


function analyze(::Val{:linf_divb}, du, u, t,
<<<<<<< HEAD
                 mesh::Union{TreeMesh{2},StructuredMesh{2},UnstructuredMesh2D},
                 equations::IdealGlmMhdEquations2D, dg::DGSEM, cache; normalize=true)
=======
                 mesh::TreeMesh{2},
                 equations::IdealGlmMhdEquations2D, dg::DGSEM, cache)
>>>>>>> cf18ba8d
  @unpack derivative_matrix, weights = dg.basis

  # integrate over all elements to get the divergence-free condition errors
  linf_divb = zero(eltype(u))
  for element in eachelement(dg, cache)
    for j in eachnode(dg), i in eachnode(dg)
      divb = zero(eltype(u))
      for k in eachnode(dg)
        divb += ( derivative_matrix[i, k] * u[6, k, j, element] +
                  derivative_matrix[j, k] * u[7, i, k, element] )
      end
      divb *= cache.elements.inverse_jacobian[element]
      linf_divb = max(linf_divb, abs(divb))
    end
  end

  return linf_divb
end

function analyze(::Val{:linf_divb}, du, u, t,
                 mesh::TreeMesh{2}, equations::IdealGlmMhdMulticomponentEquations2D,
                 dg::DG, cache; normalize=true)
  @unpack derivative_matrix, weights = dg.basis

  # integrate over all elements to get the divergence-free condition errors
  linf_divb = zero(eltype(u))
  for element in eachelement(dg, cache)
    for j in eachnode(dg), i in eachnode(dg)
      divb = zero(eltype(u))
      for k in eachnode(dg)
        divb += ( derivative_matrix[i, k] * u[5, k, j, element] +
                  derivative_matrix[j, k] * u[6, i, k, element] )
      end
      divb *= cache.elements.inverse_jacobian[element]
      linf_divb = max(linf_divb, abs(divb))
    end
  end

  return linf_divb
end

function analyze(::Val{:linf_divb}, du, u, t,
                 mesh::Union{StructuredMesh{2},UnstructuredMesh2D,P4estMesh{2}},
                 equations::IdealGlmMhdEquations2D, dg::DGSEM, cache)
  @unpack derivative_matrix, weights = dg.basis
  @unpack contravariant_vectors = cache.elements

  # integrate over all elements to get the divergence-free condition errors
  linf_divb = zero(eltype(u))
  for element in eachelement(dg, cache)
    for j in eachnode(dg), i in eachnode(dg)
      divb = zero(eltype(u))
      # Get the contravariant vectors Ja^1 and Ja^2
      Ja11, Ja12 = get_contravariant_vector(1, contravariant_vectors, i, j, element)
      Ja21, Ja22 = get_contravariant_vector(2, contravariant_vectors, i, j, element)
      # Compute the transformed divergence
      for k in eachnode(dg)
        divb += ( derivative_matrix[i, k] * (Ja11 * u[6, k, j, element] + Ja12 * u[7, k, j, element]) +
                  derivative_matrix[j, k] * (Ja21 * u[6, i, k, element] + Ja22 * u[7, i, k, element]) )
      end
      divb *= cache.elements.inverse_jacobian[element]
      linf_divb = max(linf_divb, abs(divb))
    end
  end

  return linf_divb
end


end # @muladd<|MERGE_RESOLUTION|>--- conflicted
+++ resolved
@@ -210,16 +210,10 @@
 
 
 function analyze(::Val{:l2_divb}, du, u, t,
-<<<<<<< HEAD
-                 mesh::Union{TreeMesh{2},StructuredMesh{2},UnstructuredMesh2D},
+                 mesh::TreeMesh{2},
                  equations::IdealGlmMhdEquations2D, dg::DGSEM, cache; normalize=true)
   integrate_via_indices(u, mesh, equations, dg, cache, cache, dg.basis.derivative_matrix;
-      normalize=normalize) do u, i, j, element, equations, dg, cache, derivative_matrix
-=======
-                 mesh::TreeMesh{2},
-                 equations::IdealGlmMhdEquations2D, dg::DGSEM, cache)
-  integrate_via_indices(u, mesh, equations, dg, cache, cache, dg.basis.derivative_matrix) do u, i, j, element, equations, dg, cache, derivative_matrix
->>>>>>> cf18ba8d
+      normalize=true) do u, i, j, element, equations, dg, cache, derivative_matrix
     divb = zero(eltype(u))
     for k in eachnode(dg)
       divb += ( derivative_matrix[i, k] * u[6, k, j, element] +
@@ -266,13 +260,8 @@
 
 
 function analyze(::Val{:linf_divb}, du, u, t,
-<<<<<<< HEAD
-                 mesh::Union{TreeMesh{2},StructuredMesh{2},UnstructuredMesh2D},
+                 mesh::TreeMesh{2},
                  equations::IdealGlmMhdEquations2D, dg::DGSEM, cache; normalize=true)
-=======
-                 mesh::TreeMesh{2},
-                 equations::IdealGlmMhdEquations2D, dg::DGSEM, cache)
->>>>>>> cf18ba8d
   @unpack derivative_matrix, weights = dg.basis
 
   # integrate over all elements to get the divergence-free condition errors
