
"""
    run(parameters_file=nothing; verbose=false, args=nothing, refinement_level_increment=0)

Run a Trixi simulation with the parameters in `parameters_file`.

If `verbose` is `true`, additional output will be generated on the terminal
that may help with debugging.  If `args` is given, it should be an
`ARGS`-like array of strings that holds command line arguments, and will be
interpreted by the `parse_commandline_arguments` function. In this case, the values of
`parameters_file` and `verbose` are ignored. If a value for
`refinement_level_increment` is given, `initial_refinement_level` will be
 increased by this value before running the simulation (mostly used by EOC analysis).

# Examples
```julia
julia> Trixi.run("examples/parameters.toml", verbose=true)
[...]
```
"""
function run(parameters_file=nothing; verbose=false, args=nothing, refinement_level_increment=0)
  # Separate initialization and execution into two functions such that Julia can specialize
  # the code in `run_simulation` for the actual type of `solver` and `mesh`
  mesh, solver, time_parameters = init_simulation(
      parameters_file, verbose=verbose, args=args,
      refinement_level_increment=refinement_level_increment)
  run_simulation(mesh, solver, time_parameters)
end


function init_simulation(parameters_file; verbose=false, args=nothing, refinement_level_increment=0)
  # Reset timer
  reset_timer!(timer())

  # Handle command line arguments
  @timeit timer() "parse command line" if !isnothing(args)
    # If args are given explicitly, parse command line arguments
    args = parse_commandline_arguments(args)
  else
    # Otherwise interpret keyword arguments as command line arguments
    args = Dict{String, Any}()
    if isnothing(parameters_file)
      error("missing 'parameters_file' argument")
    end
    args["parameters_file"] = parameters_file
    args["verbose"] = verbose
  end

  # Set global verbosity
  globals[:verbose] = args["verbose"]

  # Print starup message
  print_startup_message()

  # Parse parameters file
  @timeit timer() "read parameter file" parse_parameters_file(args["parameters_file"])

  # Start simulation with an increased initial refinement level if specified
  # for convergence analysis
  if refinement_level_increment != 0
    setparameter("initial_refinement_level",
      parameter("initial_refinement_level") + refinement_level_increment)
  end

  # Check if this is a restart from a previous result or a new simulation
  restart = parameter("restart", false)
  if restart
    restart_filename = parameter("restart_filename")
  end

  # Initialize mesh
  if restart
    print("Loading mesh... ")
    @timeit timer() "mesh loading" mesh = load_mesh(restart_filename)
    println("done")
  else
    print("Creating mesh... ")
    @timeit timer() "mesh creation" mesh = generate_mesh()
    mesh.current_filename = save_mesh_file(mesh)
    mesh.unsaved_changes = false
    println("done")
  end

  # Initialize system of equations
  print("Initializing system of equations... ")
<<<<<<< HEAD
  equations_name = parameter("equations", valid=["LinearScalarAdvection", "CompressibleEuler", "IdealMhd",
                                                 "HyperbolicDiffusion", "euler_gravity"])
  if equations_name == "euler_gravity"
    globals[:euler_gravity] = true
    equations_euler = make_equations("CompressibleEuler")
    # FIXME: Hack to set that the Euler equations have no source
    equations_euler.sources = "none"
    equations_gravity = make_equations("HyperbolicDiffusion")
  else
    globals[:euler_gravity] = false
    equations = make_equations(equations_name)
  end
=======
  equations_name = parameter("equations")
  equations = make_equations(equations_name)
>>>>>>> c4fcfda6
  println("done")

  # Initialize solver
  print("Initializing solver... ")
  solver_name = parameter("solver", valid=["dg"])
  if globals[:euler_gravity]
    solver_euler = make_solver(solver_name, equations_euler, mesh)
    solver_gravity = make_solver(solver_name, equations_gravity, mesh)
  else
    solver = make_solver(solver_name, equations, mesh)
  end
  println("done")

  # Sanity checks
  # If DG volume integral type is weak form, volume flux type must be flux_central,
  # as everything else does not make sense
<<<<<<< HEAD
  if globals[:euler_gravity]
    if solver_euler.volume_integral_type == Val(:weak_form) && equations_euler.volume_flux != central_flux
      error("using the weak formulation with a volume flux other than 'central_flux' does not make sense")
    end
    if solver_gravity.volume_integral_type == Val(:weak_form) && equations_gravity.volume_flux != central_flux
      error("using the weak formulation with a volume flux other than 'central_flux' does not make sense")
    end
  else
    if solver.volume_integral_type == Val(:weak_form) && equations.volume_flux != central_flux
      error("using the weak formulation with a volume flux other than 'central_flux' does not make sense")
    end
=======
  if solver.volume_integral_type === Val(:weak_form) && solver.volume_flux !== flux_central
    error("using the weak formulation with a volume flux other than 'flux_central' does not make sense")
>>>>>>> c4fcfda6
  end

  # Initialize solution
  amr_interval = parameter("amr_interval", 0)
  adapt_initial_conditions = parameter("adapt_initial_conditions", true)
  adapt_initial_conditions_only_refine = parameter("adapt_initial_conditions_only_refine", true)
  if restart
    @assert !globals[:euler_gravity] "Not yet supported for coupled Euler-gravity simulations"
    print("Loading restart file...")
    time, step = load_restart_file!(solver, restart_filename)
    println("done")
  else
    print("Applying initial conditions... ")
    t_start = parameter("t_start")
    time = t_start
    step = 0
    if globals[:euler_gravity]
      set_initial_conditions(solver_euler, time)
      set_initial_conditions(solver_gravity, time)
    else
      set_initial_conditions(solver, time)
    end
    println("done")

    # If AMR is enabled, adapt mesh and re-apply ICs
    if amr_interval > 0 && adapt_initial_conditions
      @assert !globals[:euler_gravity] "Not yet supported for coupled Euler-gravity simulations"
      @timeit timer() "initial condition AMR" has_changed = adapt!(mesh, solver, time,
          only_refine=adapt_initial_conditions_only_refine)

      # Iterate until mesh does not change anymore
      while has_changed
        set_initial_conditions(solver, time)
        @timeit timer() "initial condition AMR" has_changed = adapt!(mesh, solver, time,
            only_refine=adapt_initial_conditions_only_refine)
      end

      # Save mesh file
      mesh.current_filename = save_mesh_file(mesh)
      mesh.unsaved_changes = false
    end
  end
  t_end = parameter("t_end")

  # Print setup information
  solution_interval = parameter("solution_interval", 0)
  restart_interval = parameter("restart_interval", 0)
  N = parameter("N") # FIXME: This is currently the only DG-specific code in here
  n_steps_max = parameter("n_steps_max")
  cfl = parameter("cfl")
  sources = parameter("sources", "none")
  n_leaf_cells = count_leaf_cells(mesh.tree)
  min_level = minimum_level(mesh.tree)
  max_level = maximum_level(mesh.tree)
  domain_center = mesh.tree.center_level_0
  domain_length = mesh.tree.length_level_0
  min_dx = domain_length / 2^max_level
  max_dx = domain_length / 2^min_level
  s = ""
<<<<<<< HEAD
  if globals[:euler_gravity]
    s *= """| Simulation setup (Euler + Gravity)
            | ----------------
            | working directory:  $(pwd())
            | parameters file:    $(args["parameters_file"])
            | equations:          $equations_name
            | | Euler:
            | | | #variables:     $(nvariables(equations_euler))
            | | | variable names: $(join(equations_euler.varnames_cons, ", "))
            | | | sources:        $(equations_euler.sources)
            | | Gravity:
            | | | #variables:     $(nvariables(equations_gravity))
            | | | variable names: $(join(equations_gravity.varnames_cons, ", "))
            | | | sources:        $(equations_gravity.sources)
            | restart:            $(restart ? "yes" : "no")
            """
    if restart
      s *= "| | restart timestep: $step\n"
      s *= "| | restart time:     $time\n"
    else
      s *= "| initial conditions: $initial_conditions\n"
      s *= "| t_start:            $t_start\n"
    end
    s *= """| t_end:              $t_end
            | AMR:                $(amr_interval > 0 ? "yes" : "no")
            """
    if amr_interval > 0
      s *= "| | AMR interval:     $amr_interval\n"
      s *= "| | adapt ICs:        $(adapt_initial_conditions ? "yes" : "no")\n"
    end
    s *= """| n_steps_max:        $n_steps_max
            | restart interval:   $restart_interval
            | solution interval:  $solution_interval
            | #parallel threads:  $(Threads.nthreads())
            |
            | Solver
            | | solver:           $solver_name
            | | N:                $N
            | | CFL:              $cfl
            | | Euler solver:
            | | | volume integral:  $(strip_val(solver_euler.volume_integral_type))
            | | | volume flux:      $(string(equations_euler.volume_flux))
            | | | surface flux:     $(string(equations_euler.surface_flux))
            | | Gravity solver:
            | | | volume integral:  $(strip_val(solver_gravity.volume_integral_type))
            | | | volume flux:      $(string(equations_gravity.volume_flux))
            | | | surface flux:     $(string(equations_gravity.surface_flux))
            | | #elements:        $(solver_euler.n_elements)
            | | #surfaces:        $(solver_euler.n_surfaces)
            | | #boundaries:      $(solver_euler.n_boundaries)
            | | #l2mortars:       $(solver_euler.n_l2mortars)
            | | #DOFs:            $(ndofs(solver_euler)) + $(ndofs(solver_gravity))
            |
            | Mesh
            | | #cells:           $(length(mesh.tree))
            | | #leaf cells:      $n_leaf_cells
            | | minimum level:    $min_level
            | | maximum level:    $max_level
            | | domain center:    $(join(domain_center, ", "))
            | | domain length:    $domain_length
            | | minimum dx:       $min_dx
            | | maximum dx:       $max_dx
            """
  else
    s *= """| Simulation setup
            | ----------------
            | working directory:  $(pwd())
            | parameters file:    $(args["parameters_file"])
            | equations:          $equations_name
            | | #variables:       $(nvariables(equations))
            | | variable names:   $(join(equations.varnames_cons, ", "))
            | sources:            $sources
            | restart:            $(restart ? "yes" : "no")
            """
    if restart
      s *= "| | restart timestep: $step\n"
      s *= "| | restart time:     $time\n"
    else
      s *= "| initial conditions: $initial_conditions\n"
      s *= "| t_start:            $t_start\n"
    end
    s *= """| t_end:              $t_end
            | AMR:                $(amr_interval > 0 ? "yes" : "no")
            """
    if amr_interval > 0
      s *= "| | AMR interval:     $amr_interval\n"
      s *= "| | adapt ICs:        $(adapt_initial_conditions ? "yes" : "no")\n"
    end
    s *= """| n_steps_max:        $n_steps_max
            | restart interval:   $restart_interval
            | solution interval:  $solution_interval
            | #parallel threads:  $(Threads.nthreads())
            |
            | Solver
            | | solver:           $solver_name
            | | N:                $N
            | | CFL:              $cfl
            | | volume integral:  $(strip_val(solver.volume_integral_type))
            | | volume flux:      $(string(equations.volume_flux))
            | | surface flux:     $(string(equations.surface_flux))
            | | #elements:        $(solver.n_elements)
            | | #surfaces:        $(solver.n_surfaces)
            | | #boundaries:      $(solver.n_boundaries)
            | | #l2mortars:       $(solver.n_l2mortars)
            | | #DOFs:            $(ndofs(solver))
            |
            | Mesh
            | | #cells:           $(length(mesh.tree))
            | | #leaf cells:      $n_leaf_cells
            | | minimum level:    $min_level
            | | maximum level:    $max_level
            | | domain center:    $(join(domain_center, ", "))
            | | domain length:    $domain_length
            | | minimum dx:       $min_dx
            | | maximum dx:       $max_dx
            """
  end
=======
  s *= """| Simulation setup
          | ----------------
          | working directory:  $(pwd())
          | parameters file:    $(args["parameters_file"])
          | equations:          $(get_name(equations))
          | | #variables:       $(nvariables(equations))
          | | variable names:   $(join(varnames_cons(equations), ", "))
          | sources:            $sources
          | restart:            $(restart ? "yes" : "no")
          """
  if restart
    s *= "| | restart timestep: $step\n"
    s *= "| | restart time:     $time\n"
  else
    s *= "| initial conditions: $(get_name(solver.initial_conditions))\n"
    s *= "| t_start:            $t_start\n"
  end
  s *= """| t_end:              $t_end
          | AMR:                $(amr_interval > 0 ? "yes" : "no")
          """
  if amr_interval > 0
    s *= "| | AMR interval:     $amr_interval\n"
    s *= "| | adapt ICs:        $(adapt_initial_conditions ? "yes" : "no")\n"
  end
  s *= """| n_steps_max:        $n_steps_max
          | restart interval:   $restart_interval
          | solution interval:  $solution_interval
          | #parallel threads:  $(Threads.nthreads())
          |
          | Solver
          | | solver:           $solver_name
          | | N:                $N
          | | CFL:              $cfl
          | | volume integral:  $(get_name(solver.volume_integral_type))
          | | volume flux:      $(get_name(solver.volume_flux))
          | | surface flux:     $(get_name(solver.surface_flux))
          | | #elements:        $(solver.n_elements)
          | | #surfaces:        $(solver.n_surfaces)
          | | #boundaries:      $(solver.n_boundaries)
          | | #l2mortars:       $(solver.n_l2mortars)
          | | #DOFs:            $(ndofs(solver))
          |
          | Mesh
          | | #cells:           $(length(mesh.tree))
          | | #leaf cells:      $n_leaf_cells
          | | minimum level:    $min_level
          | | maximum level:    $max_level
          | | domain center:    $(join(domain_center, ", "))
          | | domain length:    $domain_length
          | | minimum dx:       $min_dx
          | | maximum dx:       $max_dx
          """
>>>>>>> c4fcfda6
  println()
  println(s)

  # Set up main loop
  save_final_solution = parameter("save_final_solution", true)
  save_final_restart = parameter("save_final_restart", true)
  analysis_interval = parameter("analysis_interval", 0)
  if analysis_interval > 0
    alive_interval = parameter("alive_interval", div(analysis_interval, 10))
  else
    alive_interval = 0
  end

  # Save initial conditions if desired
  if !restart && parameter("save_initial_solution", true)
    # we need to make sure, that derived quantities, such as e.g. blending
    # factor is already computed for the initial condition
    if globals[:euler_gravity]
      @notimeit timer() rhs!(solver_euler, time)
      @notimeit timer() rhs!(solver_gravity, time)
      save_solution_file(solver_euler, mesh, time, 0, step, "euler")
      save_solution_file(solver_gravity, mesh, time, 0, step, "gravity")
    else
      @notimeit timer() rhs!(solver, time)
      save_solution_file(solver, mesh, time, 0, step)
    end
  end

  # Print initial solution analysis and initialize solution analysis
  if analysis_interval > 0
    if globals[:euler_gravity]
      analyze_solution(solver_euler, mesh, time, 0, step, 0, 0)
    else
      analyze_solution(solver, mesh, time, 0, step, 0, 0)
    end
  end

  time_parameters = (time=time, step=step, t_end=t_end, cfl=cfl,
                    n_steps_max=n_steps_max,
                    save_final_solution=save_final_solution,
                    save_final_restart=save_final_restart,
                    analysis_interval=analysis_interval,
                    alive_interval=alive_interval,
                    solution_interval=solution_interval,
                    amr_interval=amr_interval,
                    restart_interval=restart_interval)
  if globals[:euler_gravity]
    return mesh, (solver_euler, solver_gravity), time_parameters
  else
    return mesh, solver, time_parameters
  end
end


function run_simulation(mesh, solvers, time_parameters)
  @unpack time, step, t_end, cfl, n_steps_max,
          save_final_solution, save_final_restart,
          analysis_interval, alive_interval,
          solution_interval, amr_interval,
          restart_interval = time_parameters

  if isa(solvers, Tuple)
    solver_euler, solver_gravity = solvers
    solver = solver_euler
  else
    solver = solvers
  end

  loop_start_time = time_ns()
  analysis_start_time = time_ns()
  output_time = 0.0
  n_analysis_timesteps = 0

  # Declare variables to return error norms calculated in main loop
  # (needed such that the values are accessible outside of the main loop)
  local l2_error, linf_error

  # Start main loop (loop until final time step is reached)
  finalstep = false
  first_loop_iteration = true
  @timeit timer() "main loop" while !finalstep
    # Calculate time step size
    @timeit timer() "calc_dt" dt = calc_dt(solver, cfl)

    # Abort if time step size is NaN
    if isnan(dt)
      error("time step size `dt` is NaN")
    end

    # If the next iteration would push the simulation beyond the end time, set dt accordingly
    if time + dt > t_end
      dt = t_end - time
      finalstep = true
    end

    # Evolve solution by one time step
    if globals[:euler_gravity]
      timestep!(solver_euler, solver_gravity, time, dt, time_parameters)
    else
      timestep!(solver, time, dt)
    end
    step += 1
    time += dt
    n_analysis_timesteps += 1

    # Check if we reached the maximum number of time steps
    if step == n_steps_max
      finalstep = true
    end

    if !globals[:euler_gravity]
      # Check steady-state integration residual
      if solver.equations isa HyperbolicDiffusionEquations
        if maximum(abs.(solver.elements.u_t[1, :, :, :])) <= solver.equations.resid_tol
          println()
          println("-"^80)
          println("  Steady state tolerance of ",solver.equations.resid_tol," reached at time ",time)
          println("-"^80)
          println()
          finalstep = true
        end
      end
    end

    # Analyze solution errors
    if analysis_interval > 0 && (step % analysis_interval == 0 || finalstep)
      # Calculate absolute and relative runtime
      runtime_absolute = (time_ns() - loop_start_time) / 10^9
      runtime_relative = ((time_ns() - analysis_start_time - output_time) / 10^9 /
                          (n_analysis_timesteps * ndofs(solver)))

      # Analyze solution
      l2_error, linf_error = @timeit timer() "analyze solution" analyze_solution(
          solver, mesh, time, dt, step, runtime_absolute, runtime_relative)

      # Reset time and counters
      analysis_start_time = time_ns()
      output_time = 0.0
      n_analysis_timesteps = 0
      if finalstep
        println("-"^80)
        println("Trixi simulation run finished.    Final time: $time    Time steps: $step")
        println("-"^80)
        println()
      end
    elseif alive_interval > 0 && step % alive_interval == 0
      runtime_absolute = (time_ns() - loop_start_time) / 10^9
      @printf("#t/s: %6d | dt: %.4e | Sim. time: %.4e | Run time: %.4e s\n",
              step, dt, time, runtime_absolute)
    end

    # Write solution file
    if solution_interval > 0 && (
        step % solution_interval == 0 || (finalstep && save_final_solution))
      output_start_time = time_ns()
      @timeit timer() "I/O" begin
        # Compute current AMR indicator values such that it can be written to
        # the solution file for the current number of elements
        if amr_interval > 0
          calc_amr_indicator(solver, mesh, time)
        end

        # If mesh has changed, write a new mesh file name
        if mesh.unsaved_changes
          mesh.current_filename = save_mesh_file(mesh, step)
          mesh.unsaved_changes = false
        end

        # Then write solution file
        if globals[:euler_gravity]
          save_solution_file(solver_euler, mesh, time, dt, step, "euler")
          save_solution_file(solver_gravity, mesh, time, dt, step, "gravity")
        else
          save_solution_file(solver, mesh, time, dt, step)
        end
      end
      output_time += time_ns() - output_start_time
    end

    # Write restart file
    if restart_interval > 0 && (
        step % restart_interval == 0 || (finalstep && save_final_restart))
      output_start_time = time_ns()
      @timeit timer() "I/O" begin
        # If mesh has changed, write a new mesh file
        if mesh.unsaved_changes
          mesh.current_filename = save_mesh_file(mesh, step)
          mesh.unsaved_changes = false
        end

        # Then write restart file
        save_restart_file(solver, mesh, time, dt, step)
      end
      output_time += time_ns() - output_start_time
    end

    # Perform adaptive mesh refinement
    if amr_interval > 0 && (step % amr_interval == 0) && !finalstep
      @timeit timer() "AMR" has_changed = adapt!(mesh, solver, time)

      # Store if mesh has changed to write changed mesh file before next restart/solution output
      if has_changed
        mesh.unsaved_changes = true
      end
    end

    # The following call ensures that when doing memory allocation
    # measurements, the memory allocations for JIT compilation are discarded
    # (since virtually all relevant methods have already been called by now)
    if first_loop_iteration
      clear_malloc_data()
      first_loop_iteration = false
    end
  end

  # Print timer information
  print_timer(timer(), title="trixi", allocations=true, linechars=:ascii, compact=false)
  println()

  # Return error norms for EOC calculation
  return l2_error, linf_error, varnames_cons(solver.equations)
end


"""
    convtest(parameters_file, iterations)

Run multiple Trixi simulations with the parameters in `parameters_file` and compute
the experimental order of convergence (EOC) in the ``L^2`` and ``L^\\infty`` norm.
The number of runs is specified by `iterations` and in each run the initial
refinement level will be increased by 1.
"""
function convtest(parameters_file, iterations)
  @assert(iterations > 1, "Number of iterations must be bigger than 1 for a convergence analysis")

  # Types of errors to be calcuated
  errors = Dict(:L2 => Float64[], :Linf => Float64[])

  # Declare variable to access variable names after for loop
  local variablenames

  # Run trixi and extract errors
  for i = 1:iterations
    println(string("Running convtest iteration ", i, "/", iterations))
    l2_error, linf_error, variablenames = run(parameters_file, refinement_level_increment = i - 1)

    # Collect errors as one vector to reshape later
    append!(errors[:L2], l2_error)
    append!(errors[:Linf], linf_error)
  end

  # Number of variables
  nvariables = length(variablenames)

  # Reshape errors to get a matrix where the i-th row represents the i-th iteration
  # and the j-th column represents the j-th variable
  errorsmatrix = Dict(kind => transpose(reshape(error, (nvariables, iterations))) for (kind, error) in errors)

  # Calculate EOCs where the columns represent the variables
  # As dx halves in every iteration the denominator needs to be log(1/2)
  eocs = Dict(kind => log.(error[2:end, :] ./ error[1:end-1, :]) ./ log(1 / 2) for (kind, error) in errorsmatrix)


  for (kind, error) in errorsmatrix
    println(kind)

    for v in variablenames
      @printf("%-20s", v)
    end
    println("")

    for k = 1:nvariables
      @printf("%-10s", "error")
      @printf("%-10s", "EOC")
    end
    println("")

    # Print errors for the first iteration
    for k = 1:nvariables
      @printf("%-10.2e", error[1, k])
      @printf("%-10s", "-")
    end
    println("")

    # For the following iterations print errors and EOCs
    for j = 2:iterations
      for k = 1:nvariables
        @printf("%-10.2e", error[j, k])
        @printf("%-10.2f", eocs[kind][j-1, k])
      end
      println("")
    end
    println("")

    # Print mean EOCs
    for k = 1:nvariables
      @printf("%-10s", "mean")
      @printf("%-10.2f", sum(eocs[kind][:, k]) ./ length(eocs[kind][:, k]))
    end
    println("")
    println("-"^80)
  end
end<|MERGE_RESOLUTION|>--- conflicted
+++ resolved
@@ -83,7 +83,6 @@
 
   # Initialize system of equations
   print("Initializing system of equations... ")
-<<<<<<< HEAD
   equations_name = parameter("equations", valid=["LinearScalarAdvection", "CompressibleEuler", "IdealMhd",
                                                  "HyperbolicDiffusion", "euler_gravity"])
   if equations_name == "euler_gravity"
@@ -96,10 +95,6 @@
     globals[:euler_gravity] = false
     equations = make_equations(equations_name)
   end
-=======
-  equations_name = parameter("equations")
-  equations = make_equations(equations_name)
->>>>>>> c4fcfda6
   println("done")
 
   # Initialize solver
@@ -116,7 +111,6 @@
   # Sanity checks
   # If DG volume integral type is weak form, volume flux type must be flux_central,
   # as everything else does not make sense
-<<<<<<< HEAD
   if globals[:euler_gravity]
     if solver_euler.volume_integral_type == Val(:weak_form) && equations_euler.volume_flux != central_flux
       error("using the weak formulation with a volume flux other than 'central_flux' does not make sense")
@@ -128,10 +122,6 @@
     if solver.volume_integral_type == Val(:weak_form) && equations.volume_flux != central_flux
       error("using the weak formulation with a volume flux other than 'central_flux' does not make sense")
     end
-=======
-  if solver.volume_integral_type === Val(:weak_form) && solver.volume_flux !== flux_central
-    error("using the weak formulation with a volume flux other than 'flux_central' does not make sense")
->>>>>>> c4fcfda6
   end
 
   # Initialize solution
@@ -191,7 +181,6 @@
   min_dx = domain_length / 2^max_level
   max_dx = domain_length / 2^min_level
   s = ""
-<<<<<<< HEAD
   if globals[:euler_gravity]
     s *= """| Simulation setup (Euler + Gravity)
             | ----------------
@@ -309,60 +298,6 @@
             | | maximum dx:       $max_dx
             """
   end
-=======
-  s *= """| Simulation setup
-          | ----------------
-          | working directory:  $(pwd())
-          | parameters file:    $(args["parameters_file"])
-          | equations:          $(get_name(equations))
-          | | #variables:       $(nvariables(equations))
-          | | variable names:   $(join(varnames_cons(equations), ", "))
-          | sources:            $sources
-          | restart:            $(restart ? "yes" : "no")
-          """
-  if restart
-    s *= "| | restart timestep: $step\n"
-    s *= "| | restart time:     $time\n"
-  else
-    s *= "| initial conditions: $(get_name(solver.initial_conditions))\n"
-    s *= "| t_start:            $t_start\n"
-  end
-  s *= """| t_end:              $t_end
-          | AMR:                $(amr_interval > 0 ? "yes" : "no")
-          """
-  if amr_interval > 0
-    s *= "| | AMR interval:     $amr_interval\n"
-    s *= "| | adapt ICs:        $(adapt_initial_conditions ? "yes" : "no")\n"
-  end
-  s *= """| n_steps_max:        $n_steps_max
-          | restart interval:   $restart_interval
-          | solution interval:  $solution_interval
-          | #parallel threads:  $(Threads.nthreads())
-          |
-          | Solver
-          | | solver:           $solver_name
-          | | N:                $N
-          | | CFL:              $cfl
-          | | volume integral:  $(get_name(solver.volume_integral_type))
-          | | volume flux:      $(get_name(solver.volume_flux))
-          | | surface flux:     $(get_name(solver.surface_flux))
-          | | #elements:        $(solver.n_elements)
-          | | #surfaces:        $(solver.n_surfaces)
-          | | #boundaries:      $(solver.n_boundaries)
-          | | #l2mortars:       $(solver.n_l2mortars)
-          | | #DOFs:            $(ndofs(solver))
-          |
-          | Mesh
-          | | #cells:           $(length(mesh.tree))
-          | | #leaf cells:      $n_leaf_cells
-          | | minimum level:    $min_level
-          | | maximum level:    $max_level
-          | | domain center:    $(join(domain_center, ", "))
-          | | domain length:    $domain_length
-          | | minimum dx:       $min_dx
-          | | maximum dx:       $max_dx
-          """
->>>>>>> c4fcfda6
   println()
   println(s)
 
