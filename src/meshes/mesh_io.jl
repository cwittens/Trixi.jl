--- conflicted
+++ resolved
@@ -6,11 +6,7 @@
 #! format: noindent
 
 # Save current mesh with some context information as an HDF5 file.
-<<<<<<< HEAD
-function save_mesh_file(mesh::Union{TreeMesh, P4estMesh, T8codeMesh, DGMultiMesh},
-=======
-function save_mesh_file(mesh::Union{TreeMesh, P4estMesh, P4estMeshView, T8codeMesh},
->>>>>>> 7f781891
+function save_mesh_file(mesh::Union{TreeMesh, P4estMesh, P4estMeshView, T8codeMesh, DGMultiMesh},
                         output_directory,
                         timestep = 0)
     save_mesh_file(mesh, output_directory, timestep, mpi_parallel(mesh))
