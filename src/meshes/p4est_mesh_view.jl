# By default, Julia/LLVM does not use fused multiply-add operations (FMAs).
# Since these FMAs can increase the performance of many numerical algorithms,
# we need to opt-in explicitly.
# See https://ranocha.de/blog/Optimizing_EC_Trixi for further details.
@muladd begin
#! format: noindent

"""
    P4estMeshView{NDIMS, NDIMS_AMBIENT, RealT <: Real, Parent} <: AbstractMesh{NDIMS}

A view on a [`P4estMesh`](@ref).
"""
mutable struct P4estMeshView{NDIMS, NDIMS_AMBIENT, RealT <: Real, Parent} <:
               AbstractMesh{NDIMS}
    parent::Parent
    cell_ids::Vector{Int}
    unsaved_changes::Bool
    current_filename::String
end

"""
    P4estMeshView(parent; cell_ids)

Create a `P4estMeshView` on a [`P4estMesh`](@ref) parent.

# Arguments
- `parent`: the parent `P4estMesh`.
- `cell_ids`: array of cell ids that are part of this view.
"""
function P4estMeshView(parent::P4estMesh{NDIMS, NDIMS_AMBIENT, RealT},
                       cell_ids::Vector) where {NDIMS, NDIMS_AMBIENT, RealT}    
    return P4estMeshView{NDIMS, NDIMS_AMBIENT, RealT, typeof(parent)}(parent, cell_ids,
                                                                      parent.unsaved_changes,
                                                                      parent.current_filename)
end

@inline Base.ndims(::P4estMeshView{NDIMS}) where {NDIMS} = NDIMS
@inline Base.real(::P4estMeshView{NDIMS, NDIMS_AMBIENT, RealT}) where {NDIMS, NDIMS_AMBIENT, RealT} = RealT

function extract_p4est_mesh_view(elements_parent,
                                 interfaces_parent,
                                 boundaries_parent,
                                 mortars_parent,
                                 mesh,
                                 equations,
                                 dg,
                                 ::Type{uEltype}) where {uEltype <: Real}
    elements = deepcopy(elements_parent)
    resize!(elements, length(mesh.cell_ids))

    @views elements.inverse_jacobian .= elements_parent.inverse_jacobian[..,
                                                                         mesh.cell_ids]
    @views elements.jacobian_matrix .= elements_parent.jacobian_matrix[..,
                                                                       mesh.cell_ids]
<<<<<<< HEAD
    elements._inverse_jacobian = vec(elements.inverse_jacobian)
    elements._jacobian_matrix = vec(elements.jacobian_matrix)
    elements._node_coordinates = vec(elements.node_coordinates)
    elements._surface_flux_values = vec(elements.surface_flux_values)
=======
    @views elements.node_coordinates .= elements_parent.node_coordinates[..,
                                                                         mesh.cell_ids]
    @views elements.contravariant_vectors .= elements_parent.contravariant_vectors[..,
                                                                                   mesh.cell_ids]
    @views elements.surface_flux_values .= elements_parent.surface_flux_values[..,
                                                                               mesh.cell_ids]
>>>>>>> 3197724d
    interfaces = extract_interfaces(mesh, interfaces_parent)

    return elements, interfaces, boundaries_parent, mortars_parent
end

function extract_interfaces(mesh::P4estMeshView, interfaces_parent)
    # Remove all interfaces that have a tuple of neighbor_ids where at least one is
    # not part of this meshview, i.e. mesh.cell_ids.

    # For the p4est mesh view, the neighbor ids change.
    # Here we make sure that they get updated correctly.
    mask = BitArray(undef, ninterfaces(interfaces_parent))
    for interface in 1:size(interfaces_parent.neighbor_ids)[2]
        mask[interface] = (interfaces_parent.neighbor_ids[1, interface] in mesh.cell_ids) &&
                          (interfaces_parent.neighbor_ids[2, interface] in mesh.cell_ids)
    end
    interfaces = deepcopy(interfaces_parent)
    interfaces.u = interfaces_parent.u[.., mask]
    interfaces.node_indices = interfaces_parent.node_indices[.., mask]
    neighbor_ids = interfaces_parent.neighbor_ids[.., mask]
    # Transform the global (parent) indices into local (view) indices.
    interfaces.neighbor_ids = zeros(Int, size(neighbor_ids))
    for interface in 1:size(neighbor_ids)[2]
        interfaces.neighbor_ids[1, interface] = findall(id -> id ==
                                                              neighbor_ids[1, interface],
                                                        mesh.cell_ids)[1]
        interfaces.neighbor_ids[2, interface] = findall(id -> id ==
                                                              neighbor_ids[2, interface],
                                                        mesh.cell_ids)[1]
    end

    # Flatten the arrays.
    interfaces._u = vec(interfaces.u)
    interfaces._node_indices = vec(interfaces.node_indices)
    interfaces._neighbor_ids = vec(interfaces.neighbor_ids)

    # Add boundaries between mesh views in the parent mesh.
    @autoinfiltrate
    # mesh.parent.boundary_names

    return interfaces
end

# Does not save the mesh itself to an HDF5 file. Instead saves important attributes
# of the mesh, like its size and the type of boundary mapping function.
# Then, within Trixi2Vtk, the P4estMeshView and its node coordinates are reconstructured from
# these attributes for plotting purposes
# | Warning: This overwrites any existing mesh file, either for a mesh view or parent mesh.
function save_mesh_file(mesh::P4estMeshView, output_directory, timestep,
                        mpi_parallel::False)
    # Create output directory (if it does not exist)
    mkpath(output_directory)

    # Determine file name based on existence of meaningful time step
    if timestep > 0
        filename = joinpath(output_directory, @sprintf("mesh_%09d.h5", timestep))
        p4est_filename = @sprintf("p4est_data_%09d", timestep)
    else
        filename = joinpath(output_directory, "mesh.h5")
        p4est_filename = "p4est_data"
    end

    p4est_file = joinpath(output_directory, p4est_filename)

    # Save the complete connectivity and `p4est` data to disk.
    save_p4est!(p4est_file, mesh.parent.p4est)

    # Open file (clobber existing content)
    h5open(filename, "w") do file
        # Add context information as attributes
        attributes(file)["mesh_type"] = get_name(mesh)
        attributes(file)["ndims"] = ndims(mesh)
        attributes(file)["p4est_file"] = p4est_filename
        attributes(file)["cell_ids"] = mesh.cell_ids

        file["tree_node_coordinates"] = mesh.parent.tree_node_coordinates
        file["nodes"] = Vector(mesh.parent.nodes) # the mesh uses `SVector`s for the nodes
        # to increase the runtime performance
        # but HDF5 can only handle plain arrays
        file["boundary_names"] = mesh.parent.boundary_names .|> String
    end

    return filename
end

# Interpolate tree_node_coordinates to each quadrant at the specified nodes
function calc_node_coordinates!(node_coordinates,
                                mesh::P4estMeshView{2, NDIMS_AMBIENT},
                                nodes::AbstractVector) where {NDIMS_AMBIENT}
    # We use `StrideArray`s here since these buffers are used in performance-critical
    # places and the additional information passed to the compiler makes them faster
    # than native `Array`s.
    tmp1 = StrideArray(undef, real(mesh),
                       StaticInt(NDIMS_AMBIENT), static_length(nodes),
                       static_length(mesh.parent.nodes))
    matrix1 = StrideArray(undef, real(mesh),
                          static_length(nodes), static_length(mesh.parent.nodes))
    matrix2 = similar(matrix1)
    baryweights_in = barycentric_weights(mesh.parent.nodes)

    # Macros from `p4est`
    p4est_root_len = 1 << P4EST_MAXLEVEL
    p4est_quadrant_len(l) = 1 << (P4EST_MAXLEVEL - l)

    trees = unsafe_wrap_sc(p4est_tree_t, mesh.parent.p4est.trees)

    mesh_view_cell_id = 0
    for tree_id in eachindex(trees)
        tree_offset = trees[tree_id].quadrants_offset
        quadrants = unsafe_wrap_sc(p4est_quadrant_t, trees[tree_id].quadrants)

        for i in eachindex(quadrants)
            parent_mesh_cell_id = tree_offset + i
            if !(parent_mesh_cell_id in mesh.cell_ids)
                # This cell is not part of the mesh view, thus skip it
                continue
            end
            mesh_view_cell_id += 1

            quad = quadrants[i]

            quad_length = p4est_quadrant_len(quad.level) / p4est_root_len

            nodes_out_x = 2 * (quad_length * 1 / 2 * (nodes .+ 1) .+
                           quad.x / p4est_root_len) .- 1
            nodes_out_y = 2 * (quad_length * 1 / 2 * (nodes .+ 1) .+
                           quad.y / p4est_root_len) .- 1
            polynomial_interpolation_matrix!(matrix1, mesh.parent.nodes, nodes_out_x,
                                             baryweights_in)
            polynomial_interpolation_matrix!(matrix2, mesh.parent.nodes, nodes_out_y,
                                             baryweights_in)

            multiply_dimensionwise!(view(node_coordinates, :, :, :, mesh_view_cell_id),
                                    matrix1, matrix2,
                                    view(mesh.parent.tree_node_coordinates, :, :, :,
                                         tree_id),
                                    tmp1)
        end
    end

    return node_coordinates
end

@inline mpi_parallel(mesh::P4estMeshView) = False()
end # @muladd<|MERGE_RESOLUTION|>--- conflicted
+++ resolved
@@ -52,19 +52,12 @@
                                                                          mesh.cell_ids]
     @views elements.jacobian_matrix .= elements_parent.jacobian_matrix[..,
                                                                        mesh.cell_ids]
-<<<<<<< HEAD
-    elements._inverse_jacobian = vec(elements.inverse_jacobian)
-    elements._jacobian_matrix = vec(elements.jacobian_matrix)
-    elements._node_coordinates = vec(elements.node_coordinates)
-    elements._surface_flux_values = vec(elements.surface_flux_values)
-=======
     @views elements.node_coordinates .= elements_parent.node_coordinates[..,
                                                                          mesh.cell_ids]
     @views elements.contravariant_vectors .= elements_parent.contravariant_vectors[..,
                                                                                    mesh.cell_ids]
     @views elements.surface_flux_values .= elements_parent.surface_flux_values[..,
                                                                                mesh.cell_ids]
->>>>>>> 3197724d
     interfaces = extract_interfaces(mesh, interfaces_parent)
 
     return elements, interfaces, boundaries_parent, mortars_parent
