--- conflicted
+++ resolved
@@ -48,23 +48,10 @@
     elements = deepcopy(elements_parent)
     resize!(elements, length(mesh.cell_ids))
 
-<<<<<<< HEAD
-    elements.inverse_jacobian = elements_parent.inverse_jacobian[.., mesh.cell_ids]
-    elements.jacobian_matrix = elements_parent.jacobian_matrix[.., mesh.cell_ids]
-    elements.node_coordinates = elements_parent.node_coordinates[.., mesh.cell_ids]
-    elements.contravariant_vectors = elements_parent.contravariant_vectors[..,
-=======
-    #     elements._node_coordinates = Vector{RealT}(undef, NDIMS * nnodes(dg.basis)^NDIMS * nelements(elements))
-    #     elements.node_coordinates = unsafe_wrap(Array, pointer(elements_node_coordinates),
-    #                                             (NDIMS, ntuple(_ -> nnodes(dg.basis), NDIMS)...,
-    #                                              nelements(elements)))
-
-    #     elements = deepcopy(elements_parent)
     @views elements.inverse_jacobian .= elements_parent.inverse_jacobian[.., mesh.cell_ids]
     @views elements.jacobian_matrix .= elements_parent.jacobian_matrix[.., mesh.cell_ids]
     @views elements.node_coordinates .= elements_parent.node_coordinates[.., mesh.cell_ids]
     @views elements.contravariant_vectors .= elements_parent.contravariant_vectors[..,
->>>>>>> ccf13ecd
                                                                            mesh.cell_ids]
     @views elements.surface_flux_values .= elements_parent.surface_flux_values[..,
                                                                        mesh.cell_ids]
