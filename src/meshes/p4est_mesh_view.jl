# By default, Julia/LLVM does not use fused multiply-add operations (FMAs).
# Since these FMAs can increase the performance of many numerical algorithms,
# we need to opt-in explicitly.
# See https://ranocha.de/blog/Optimizing_EC_Trixi for further details.
@muladd begin
#! format: noindent

"""
    P4estMeshView{NDIMS, NDIMS_AMBIENT, RealT <: Real, Parent} <: AbstractMesh{NDIMS}

A view on a p4est mesh.
"""
mutable struct P4estMeshView{NDIMS, NDIMS_AMBIENT, RealT <: Real, Parent} <:
               AbstractMesh{NDIMS}
    parent::Parent
    cell_ids::Vector{Int}
    unsaved_changes::Bool
    current_filename::String
end

"""
    P4estMeshView(parent; cell_ids)

Create a P4estMeshView on a P4estMesh parent.

# Arguments
- `parent`: the parent P4estMesh.
- `cell_ids`: array of cell ids that are part of this view.
"""
function P4estMeshView(parent::P4estMesh{NDIMS, NDIMS_AMBIENT, RealT},
                       cell_ids::Vector) where {NDIMS, NDIMS_AMBIENT, RealT}
    return P4estMeshView{NDIMS, NDIMS_AMBIENT, RealT, typeof(parent)}(parent, cell_ids,
                                                                      parent.unsaved_changes,
                                                                      parent.current_filename)
end

@inline Base.ndims(::P4estMeshView{NDIMS}) where {NDIMS} = NDIMS
@inline Base.real(::P4estMeshView{NDIMS, NDIMS_AMBIENT, RealT}) where {NDIMS, NDIMS_AMBIENT, RealT} = RealT
@inline ndims_ambient(::P4estMeshView{NDIMS}) where {NDIMS} = NDIMS

@inline balance!(::P4estMeshView) = nothing
@inline ncells(mesh::P4estMeshView) = length(mesh.cell_ids)

function extract_p4est_mesh_view(elements_parent,
                                 interfaces_parent,
                                 boundaries_parent,
                                 mortars_parent,
                                 mesh)
    elements = elements_parent
    elements.inverse_jacobian = elements_parent.inverse_jacobian[.., mesh.cell_ids]
    elements.jacobian_matrix = elements_parent.jacobian_matrix[.., mesh.cell_ids]
    elements.node_coordinates = elements_parent.node_coordinates[.., mesh.cell_ids]
    elements.contravariant_vectors = elements_parent.contravariant_vectors[..,
                                                                           mesh.cell_ids]
    elements.surface_flux_values = elements_parent.surface_flux_values[..,
                                                                       mesh.cell_ids]
    elements._inverse_jacobian = vec(elements.inverse_jacobian)
    elements._jacobian_matrix = vec(elements.jacobian_matrix)
    elements._node_coordinates = vec(elements.node_coordinates)
    elements._node_coordinates = vec(elements.node_coordinates)
    elements._surface_flux_values = vec(elements.surface_flux_values)
    interfaces = extract_interfaces(mesh, interfaces_parent)

    return elements, interfaces, boundaries_parent, mortars_parent
end

function extract_interfaces(mesh::P4estMeshView, interfaces_parent)
    """
    Remove all interfaces that have a tuple of neighbor_ids where at least one is
    not part of this meshview, i.e. mesh.cell_ids.
    """

    mask = BitArray(undef, size(interfaces_parent.neighbor_ids)[2])
    for interface in 1:size(interfaces_parent.neighbor_ids)[2]
        mask[interface] = (interfaces_parent.neighbor_ids[1, interface] in mesh.cell_ids) &&
                          (interfaces_parent.neighbor_ids[2, interface] in mesh.cell_ids)
    end
    interfaces = interfaces_parent
    interfaces.u = interfaces_parent.u[.., mask]
    interfaces.node_indices = interfaces_parent.node_indices[.., mask]
    neighbor_ids = interfaces_parent.neighbor_ids[.., mask]
    # Transform the global (parent) indices into local (view) indices.
    interfaces.neighbor_ids = zeros(Int, size(neighbor_ids))
    for interface in 1:size(neighbor_ids)[2]
        interfaces.neighbor_ids[1, interface] = findall(id -> id ==
                                                              neighbor_ids[1, interface],
                                                        mesh.cell_ids)[1]
        interfaces.neighbor_ids[2, interface] = findall(id -> id ==
                                                              neighbor_ids[2, interface],
                                                        mesh.cell_ids)[1]
    end

    # Flatten the arrays.
    interfaces._u = vec(interfaces.u)
    interfaces._node_indices = vec(interfaces.node_indices)
    interfaces._neighbor_ids = vec(interfaces.neighbor_ids)

    return interfaces
end

# Does not save the mesh itself to an HDF5 file. Instead saves important attributes
# of the mesh, like its size and the type of boundary mapping function.
# Then, within Trixi2Vtk, the P4estMeshView and its node coordinates are reconstructured from
# these attributes for plotting purposes
function save_mesh_file(mesh::P4estMeshView, output_directory, timestep,
                        mpi_parallel::False)
    # Create output directory (if it does not exist)
    mkpath(output_directory)

    # Determine file name based on existence of meaningful time step
    if timestep > 0
        filename = joinpath(output_directory, @sprintf("mesh_%09d.h5", timestep))
        p4est_filename = @sprintf("p4est_data_%09d", timestep)
    else
        filename = joinpath(output_directory, "mesh.h5")
        p4est_filename = "p4est_data"
    end

    p4est_file = joinpath(output_directory, p4est_filename)

    # Save the complete connectivity and `p4est` data to disk.
    save_p4est!(p4est_file, mesh.parent.p4est)

    # Open file (clobber existing content)
    h5open(filename, "w") do file
        # Add context information as attributes
        attributes(file)["mesh_type"] = get_name(mesh)
        attributes(file)["ndims"] = ndims(mesh)
        attributes(file)["p4est_file"] = p4est_filename
        attributes(file)["cell_ids"] = mesh.cell_ids

        file["tree_node_coordinates"] = mesh.parent.tree_node_coordinates
        file["nodes"] = Vector(mesh.parent.nodes) # the mesh uses `SVector`s for the nodes
        # to increase the runtime performance
        # but HDF5 can only handle plain arrays
<<<<<<< HEAD
        file["boundary_names"] = mesh.parent.boundary_names .|> String
=======
        file["boundary_names"] = mesh.parent.boundary_names[.., mesh.cell_ids] .|>
                                 String
>>>>>>> a23c67a0
    end

    return filename
end

# Interpolate tree_node_coordinates to each quadrant at the specified nodes
function calc_node_coordinates!(node_coordinates,
                                mesh::P4estMeshView{2, NDIMS_AMBIENT},
                                nodes::AbstractVector) where {NDIMS_AMBIENT}
    # We use `StrideArray`s here since these buffers are used in performance-critical
    # places and the additional information passed to the compiler makes them faster
    # than native `Array`s.
    tmp1 = StrideArray(undef, real(mesh),
                       StaticInt(NDIMS_AMBIENT), static_length(nodes),
                       static_length(mesh.parent.nodes))
    matrix1 = StrideArray(undef, real(mesh),
                          static_length(nodes), static_length(mesh.parent.nodes))
    matrix2 = similar(matrix1)
    baryweights_in = barycentric_weights(mesh.parent.nodes)

    # Macros from `p4est`
    p4est_root_len = 1 << P4EST_MAXLEVEL
    p4est_quadrant_len(l) = 1 << (P4EST_MAXLEVEL - l)

    trees = unsafe_wrap_sc(p4est_tree_t, mesh.parent.p4est.trees)

    for tree_view in eachindex(mesh.cell_ids)
        tree = mesh.cell_ids[tree_view]
        offset = trees[tree_view].quadrants_offset
        quadrants = unsafe_wrap_sc(p4est_quadrant_t, trees[tree].quadrants)

        for i in eachindex(quadrants)
            element = offset + i

            quad = quadrants[i]

            quad_length = p4est_quadrant_len(quad.level) / p4est_root_len

            nodes_out_x = 2 * (quad_length * 1 / 2 * (nodes .+ 1) .+
                           quad.x / p4est_root_len) .- 1
            nodes_out_y = 2 * (quad_length * 1 / 2 * (nodes .+ 1) .+
                           quad.y / p4est_root_len) .- 1
            polynomial_interpolation_matrix!(matrix1, mesh.parent.nodes, nodes_out_x,
                                             baryweights_in)
            polynomial_interpolation_matrix!(matrix2, mesh.parent.nodes, nodes_out_y,
                                             baryweights_in)

            multiply_dimensionwise!(view(node_coordinates, :, :, :, element),
                                    matrix1, matrix2,
                                    view(mesh.parent.tree_node_coordinates, :, :, :,
                                         tree),
                                    tmp1)
        end
    end

    return node_coordinates
end

@inline mpi_parallel(mesh::P4estMeshView) = False()
end # @muladd<|MERGE_RESOLUTION|>--- conflicted
+++ resolved
@@ -133,12 +133,7 @@
         file["nodes"] = Vector(mesh.parent.nodes) # the mesh uses `SVector`s for the nodes
         # to increase the runtime performance
         # but HDF5 can only handle plain arrays
-<<<<<<< HEAD
         file["boundary_names"] = mesh.parent.boundary_names .|> String
-=======
-        file["boundary_names"] = mesh.parent.boundary_names[.., mesh.cell_ids] .|>
-                                 String
->>>>>>> a23c67a0
     end
 
     return filename
