"""
    Trixi

**Trixi.jl** is a numerical simulation framework for hyperbolic conservation
laws. A key objective for the framework is to be useful to both scientists
and students. Therefore, next to having an extensible design with a fast
implementation, Trixi.jl is focused on being easy to use for new or inexperienced
users, including the installation and postprocessing procedures.

To get started, run your first simulation with Trixi.jl using

    trixi_include(default_example())

See also: [trixi-framework/Trixi.jl](https://github.com/trixi-framework/Trixi.jl)
"""
module Trixi

# Include other packages that are used in Trixi.jl
# (standard library packages first, other packages next, all of them sorted alphabetically)

print("local Trixi")

using LinearAlgebra: LinearAlgebra, Diagonal, diag, dot, mul!, norm, cross, normalize, I, UniformScaling, det
using Printf: @printf, @sprintf, println
using SparseArrays: AbstractSparseMatrix, AbstractSparseMatrixCSC, sparse, droptol!, rowvals, nzrange, nonzeros, spzeros

# import @reexport now to make it available for further imports/exports
using Reexport: @reexport

using SciMLBase: CallbackSet, DiscreteCallback,
                 ODEProblem, ODESolution, ODEFunction,
                 SplitODEProblem
import SciMLBase: get_du, get_tmp_cache, u_modified!,
                  AbstractODEIntegrator, init, step!, check_error,
                  get_proposed_dt, set_proposed_dt!,
                  terminate!, remake
using CodeTracking: CodeTracking
using ConstructionBase: ConstructionBase
using DiffEqCallbacks: PeriodicCallback, PeriodicCallbackAffect
@reexport using EllipsisNotation # ..
using FillArrays: Ones, Zeros
using ForwardDiff: ForwardDiff
using HDF5: h5open, attributes
using IfElse: ifelse
using LinearMaps: LinearMap
using LoopVectorization: LoopVectorization, @turbo, indices
using StaticArrayInterface: static_length # used by LoopVectorization
using MPI: MPI
using MuladdMacro: @muladd
using Octavian: Octavian, matmul!
using Polyester: @batch # You know, the cheapest threads you can find...
using OffsetArrays: OffsetArray, OffsetVector
using P4est
using Setfield: @set
using RecipesBase: RecipesBase
using Requires: @require
using Static: Static, One, True, False
@reexport using StaticArrays: SVector
using StaticArrays: StaticArrays, MVector, MArray, SMatrix, @SMatrix
using StrideArrays: PtrArray, StrideArray, StaticInt
@reexport using StructArrays: StructArrays, StructArray
using TimerOutputs: TimerOutputs, @notimeit, TimerOutput, print_timer, reset_timer!
using Triangulate: Triangulate, TriangulateIO, triangulate
export TriangulateIO # for type parameter in DGMultiMesh
using TriplotBase: TriplotBase
using TriplotRecipes: DGTriPseudocolor
@reexport using SimpleUnPack: @unpack
using SimpleUnPack: @pack!

# finite difference SBP operators
using SummationByPartsOperators: AbstractDerivativeOperator,
  AbstractNonperiodicDerivativeOperator, DerivativeOperator,
  AbstractPeriodicDerivativeOperator, PeriodicDerivativeOperator, grid
import SummationByPartsOperators: integrate, semidiscretize,
                                  compute_coefficients, compute_coefficients!,
                                  left_boundary_weight, right_boundary_weight
@reexport using SummationByPartsOperators:
  SummationByPartsOperators, derivative_operator, periodic_derivative_operator,
  upwind_operators

# DGMulti solvers
@reexport using StartUpDG: StartUpDG, Polynomial, Gauss, SBP, Line, Tri, Quad, Hex, Tet
using StartUpDG: RefElemData, MeshData, AbstractElemShape

# TODO: include_optimized
# This should be used everywhere (except to `include("interpolations.jl")`)
# once the upstream issue https://github.com/timholy/Revise.jl/issues/634
# is fixed; tracked in https://github.com/trixi-framework/Trixi.jl/issues/664.
# # By default, Julia/LLVM does not use fused multiply-add operations (FMAs).
# # Since these FMAs can increase the performance of many numerical algorithms,
# # we need to opt-in explicitly.
# # See https://ranocha.de/blog/Optimizing_EC_Trixi for further details.
# function include_optimized(filename)
#   include(expr -> quote @muladd begin $expr end end, filename)
# end


# Define the entry points of our type hierarchy, e.g.
#     AbstractEquations, AbstractSemidiscretization etc.
# Placing them here allows us to make use of them for dispatch even for
# other stuff defined very early in our include pipeline, e.g.
#     IndicatorLöhner(semi::AbstractSemidiscretization)
include("basic_types.jl")

# Include all top-level source files
include("auxiliary/auxiliary.jl")
include("auxiliary/mpi.jl")
include("auxiliary/p4est.jl")
include("equations/equations.jl")
include("meshes/meshes.jl")
include("solvers/solvers.jl")
include("equations/equations_parabolic.jl") # these depend on parabolic solver types
include("semidiscretization/semidiscretization.jl")
include("semidiscretization/semidiscretization_hyperbolic.jl")
include("semidiscretization/semidiscretization_hyperbolic_parabolic.jl")
include("semidiscretization/semidiscretization_euler_acoustics.jl")
include("callbacks_step/callbacks_step.jl")
include("callbacks_stage/callbacks_stage.jl")
include("semidiscretization/semidiscretization_euler_gravity.jl")
include("time_integration/time_integration.jl")

# `trixi_include` and special elixirs such as `convergence_test`
include("auxiliary/special_elixirs.jl")

# Plot recipes and conversion functions to visualize results with Plots.jl
include("visualization/visualization.jl")

# export types/functions that define the public API of Trixi.jl

export AcousticPerturbationEquations2D,
       CompressibleEulerEquations1D, CompressibleEulerEquations2D, CompressibleEulerEquations3D,
       CompressibleEulerMulticomponentEquations1D, CompressibleEulerMulticomponentEquations2D,
       IdealGlmMhdEquations1D, IdealGlmMhdEquations2D, IdealGlmMhdEquations3D,
       CompressibleMhdDiffusion3D,
       IdealGlmMhdMulticomponentEquations1D, IdealGlmMhdMulticomponentEquations2D,
       HyperbolicDiffusionEquations1D, HyperbolicDiffusionEquations2D, HyperbolicDiffusionEquations3D,
       LinearScalarAdvectionEquation1D, LinearScalarAdvectionEquation2D, LinearScalarAdvectionEquation3D,
       InviscidBurgersEquation1D,
       LatticeBoltzmannEquations2D, LatticeBoltzmannEquations3D,
       ShallowWaterEquations1D, ShallowWaterEquations2D,
       ShallowWaterTwoLayerEquations1D, ShallowWaterTwoLayerEquations2D,
       LinearizedEulerEquations2D

<<<<<<< HEAD
export LaplaceDiffusion2D,
=======
export LaplaceDiffusion1D, LaplaceDiffusion2D,
>>>>>>> ecec28dc
       CompressibleNavierStokesDiffusion2D, CompressibleNavierStokesDiffusion3D

export GradientVariablesPrimitive, GradientVariablesEntropy

export flux, flux_central, flux_lax_friedrichs, flux_hll, flux_hllc, flux_hlle, flux_godunov,
       flux_chandrashekar, flux_ranocha, flux_derigs_etal, flux_hindenlang_gassner,
       flux_nonconservative_powell,
       flux_kennedy_gruber, flux_shima_etal, flux_ec,
       flux_fjordholm_etal, flux_nonconservative_fjordholm_etal, flux_es_fjordholm_etal,
       flux_wintermeyer_etal, flux_nonconservative_wintermeyer_etal,
       hydrostatic_reconstruction_audusse_etal, flux_nonconservative_audusse_etal,
       FluxPlusDissipation, DissipationGlobalLaxFriedrichs, DissipationLocalLaxFriedrichs,
       FluxLaxFriedrichs, max_abs_speed_naive,
       FluxHLL, min_max_speed_naive,
       FluxLMARS,
       FluxRotated,
       flux_shima_etal_turbo, flux_ranocha_turbo,
       FluxHydrostaticReconstruction,
       FluxUpwind

export splitting_steger_warming, splitting_vanleer_haenel,
       splitting_coirier_vanleer, splitting_lax_friedrichs

export initial_condition_constant,
       initial_condition_gauss,
       initial_condition_density_wave,
       initial_condition_weak_blast_wave

export boundary_condition_do_nothing,
       boundary_condition_periodic,
       BoundaryConditionDirichlet,
       BoundaryConditionNeumann,
       boundary_condition_noslip_wall,
       boundary_condition_slip_wall,
       boundary_condition_wall,
       BoundaryConditionNavierStokesWall, NoSlip, Adiabatic, Isothermal

export initial_condition_convergence_test, source_terms_convergence_test
export source_terms_harmonic
export initial_condition_poisson_nonperiodic, source_terms_poisson_nonperiodic, boundary_condition_poisson_nonperiodic
export initial_condition_eoc_test_coupled_euler_gravity, source_terms_eoc_test_coupled_euler_gravity, source_terms_eoc_test_euler

export cons2cons, cons2prim, prim2cons, cons2macroscopic, cons2state, cons2mean,
       cons2entropy, entropy2cons
export density, pressure, density_pressure, velocity, global_mean_vars, equilibrium_distribution, waterheight_pressure
export entropy, energy_total, energy_kinetic, energy_internal, energy_magnetic, cross_helicity,
       enstrophy
export lake_at_rest_error
export ncomponents, eachcomponent

export TreeMesh, StructuredMesh, UnstructuredMesh2D, P4estMesh

export DG,
       DGSEM, LobattoLegendreBasis,
       FDSBP,
       VolumeIntegralWeakForm, VolumeIntegralStrongForm,
       VolumeIntegralFluxDifferencing,
       VolumeIntegralPureLGLFiniteVolume,
       VolumeIntegralShockCapturingHG, IndicatorHennemannGassner,
       VolumeIntegralUpwind,
       SurfaceIntegralWeakForm, SurfaceIntegralStrongForm,
       SurfaceIntegralUpwind,
       MortarL2

export nelements, nnodes, nvariables,
       eachelement, eachnode, eachvariable

export SemidiscretizationHyperbolic, semidiscretize, compute_coefficients, integrate

export SemidiscretizationHyperbolicParabolic

export SemidiscretizationEulerAcoustics

export SemidiscretizationEulerGravity, ParametersEulerGravity,
       timestep_gravity_erk52_3Sstar!, timestep_gravity_carpenter_kennedy_erk54_2N!

export SummaryCallback, SteadyStateCallback, AnalysisCallback, AliveCallback,
       SaveRestartCallback, SaveSolutionCallback, TimeSeriesCallback, VisualizationCallback,
       AveragingCallback,
       AMRCallback, StepsizeCallback,
       GlmSpeedCallback, LBMCollisionCallback, EulerAcousticsCouplingCallback,
       TrivialCallback

export load_mesh, load_time

export ControllerThreeLevel, ControllerThreeLevelCombined,
       IndicatorLöhner, IndicatorLoehner, IndicatorMax,
       IndicatorNeuralNetwork, NeuralNetworkPerssonPeraire, NeuralNetworkRayHesthaven, NeuralNetworkCNN

export PositivityPreservingLimiterZhangShu

export trixi_include, examples_dir, get_examples, default_example,
       default_example_unstructured, ode_default_options

export ode_norm, ode_unstable_check

export convergence_test, jacobian_fd, jacobian_ad_forward, linear_structure

export DGMulti, DGMultiBasis, estimate_dt, DGMultiMesh, GaussSBP

export ViscousFormulationBassiRebay1, ViscousFormulationLocalDG

# Visualization-related exports
export PlotData1D, PlotData2D, ScalarPlotData2D, getmesh, adapt_to_mesh_level!, adapt_to_mesh_level

function __init__()
  init_mpi()

  init_p4est()

  # Enable features that depend on the availability of the Plots package
  @require Plots="91a5bcdd-55d7-5caf-9e0b-520d859cae80" begin
    using .Plots: Plots
  end

  @require Makie="ee78f7c6-11fb-53f2-987a-cfe4a2b5a57a" begin
    include("visualization/recipes_makie.jl")
    using .Makie: Makie, GeometryBasics
    export iplot, iplot! # interactive plot
  end

  @require Flux="587475ba-b771-5e3f-ad9e-33799f191a9c" begin
    using .Flux: params
  end

  # FIXME upstream. This is a hacky workaround for
  #       https://github.com/trixi-framework/Trixi.jl/issues/628
  #       https://github.com/trixi-framework/Trixi.jl/issues/1185
  # The related upstream issues appear to be
  #       https://github.com/JuliaLang/julia/issues/35800
  #       https://github.com/JuliaLang/julia/issues/32552
  #       https://github.com/JuliaLang/julia/issues/41740
  # See also https://discourse.julialang.org/t/performance-depends-dramatically-on-compilation-order/58425
  if VERSION < v"1.9.0"
    let
      for T in (Float32, Float64)
        u_mortars_2d = zeros(T, 2, 2, 2, 2, 2)
        u_view_2d = view(u_mortars_2d, 1, :, 1, :, 1)
        LoopVectorization.axes(u_view_2d)

        u_mortars_3d = zeros(T, 2, 2, 2, 2, 2, 2)
        u_view_3d = view(u_mortars_3d, 1, :, 1, :, :, 1)
        LoopVectorization.axes(u_view_3d)
      end
    end
  end
end


include("auxiliary/precompile.jl")
_precompile_manual_()


end<|MERGE_RESOLUTION|>--- conflicted
+++ resolved
@@ -141,11 +141,7 @@
        ShallowWaterTwoLayerEquations1D, ShallowWaterTwoLayerEquations2D,
        LinearizedEulerEquations2D
 
-<<<<<<< HEAD
-export LaplaceDiffusion2D,
-=======
 export LaplaceDiffusion1D, LaplaceDiffusion2D,
->>>>>>> ecec28dc
        CompressibleNavierStokesDiffusion2D, CompressibleNavierStokesDiffusion3D
 
 export GradientVariablesPrimitive, GradientVariablesEntropy
