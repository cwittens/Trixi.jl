
# TODO: Taal refactor
# - analysis_interval part as PeriodicCallback called after a certain amount of simulation time
"""
    AnalysisCallback(semi; interval=0,
                           save_analysis=false,
                           output_directory="out",
                           analysis_filename="analysis.dat",
                           extra_analysis_errors=Symbol[],
                           extra_analysis_integrals=())

Analyze a numerical solution every `interval` time steps and print the
results to the screen. If `save_analysis`, the results are also saved in
`joinpath(output_directory, analysis_filename)`.

Additional errors can be computed, e.g. by passing `extra_analysis_errors = [:primitive]`.

Further scalar functions `func` in `extra_analysis_integrals` are applied to the numerical
solution and integrated over the computational domain.
See `Trixi.analyze`, `Trixi.pretty_form_utf`, `Trixi.pretty_form_ascii` for further
information on how to create custom analysis quantities.
"""
mutable struct AnalysisCallback{Analyzer<:SolutionAnalyzer, AnalysisIntegrals, InitialStateIntegrals}
  start_time::Float64
  interval::Int
  save_analysis::Bool
  output_directory::String
  analysis_filename::String
  analyzer::Analyzer
  analysis_errors::Vector{Symbol}
  analysis_integrals::AnalysisIntegrals
  initial_state_integrals::InitialStateIntegrals
end


# TODO: Taal bikeshedding, implement a method with less information and the signature
# function Base.show(io::IO, analysis_callback::AnalysisCallback)
# end
function Base.show(io::IO, ::MIME"text/plain", cb::DiscreteCallback{Condition,Affect!}) where {Condition, Affect!<:AnalysisCallback}
  analysis_callback = cb.affect!
  println(io, "AnalysisCallback with")
  println(io, "- interval: ", analysis_callback.interval)
  println(io, "- save_analysis: ", analysis_callback.save_analysis)
  println(io, "- output_directory: ", analysis_callback.output_directory)
  println(io, "- analysis_filename: ", analysis_callback.analysis_filename)
  println(io, "- analyzer: ", analysis_callback.analyzer)
  println(io, "- analysis_errors: ", analysis_callback.analysis_errors)
  print(io,   "- analysis_integrals: ", analysis_callback.analysis_integrals)
end


function AnalysisCallback(semi::AbstractSemidiscretization; kwargs...)
  _, equations, solver, _ = mesh_equations_solver_cache(semi)
  AnalysisCallback(equations, solver; kwargs...)
end

function AnalysisCallback(equations::AbstractEquations, solver;
                          interval=0,
                          save_analysis=false,
                          output_directory="out",
                          analysis_filename="analysis.dat",
                          extra_analysis_errors=Symbol[],
                          analysis_errors=union(default_analysis_errors(equations), extra_analysis_errors),
                          extra_analysis_integrals=(),
                          analysis_integrals=union(default_analysis_integrals(equations), extra_analysis_integrals),
                          kwargs...)
  # when is the callback activated
  condition = (u, t, integrator) -> interval > 0 && (integrator.iter % interval == 0 ||
                                                     isfinished(integrator))

  analysis_callback = AnalysisCallback(0.0, interval, save_analysis, output_directory, analysis_filename,
                                       SolutionAnalyzer(solver; kwargs...),
                                       analysis_errors, Tuple(analysis_integrals),
                                       SVector(ntuple(_ -> zero(real(solver)), nvariables(equations))))

  DiscreteCallback(condition, analysis_callback,
                   save_positions=(false,false),
                   initialize=initialize!)
end


function initialize!(cb::DiscreteCallback{Condition,Affect!}, u_ode, t, integrator) where {Condition, Affect!<:AnalysisCallback}
  semi = integrator.p
  initial_state_integrals = integrate(u_ode, semi)
  _, equations, _, _ = mesh_equations_solver_cache(semi)

  analysis_callback = cb.affect!
  analysis_callback.initial_state_integrals = initial_state_integrals
  @unpack save_analysis, output_directory, analysis_filename, analysis_errors, analysis_integrals = analysis_callback

  if save_analysis && mpi_isroot()
    mkpath(output_directory)

    # write header of output file
    open(joinpath(output_directory, analysis_filename), "w") do io
      @printf(io, "#%-8s", "timestep")
      @printf(io, "  %-14s", "time")
      @printf(io, "  %-14s", "dt")
      if :l2_error in analysis_errors
        for v in varnames_cons(equations)
          @printf(io, "   %-14s", "l2_" * v)
        end
      end
      if :linf_error in analysis_errors
        for v in varnames_cons(equations)
          @printf(io, "   %-14s", "linf_" * v)
        end
      end
      if :conservation_error in analysis_errors
        for v in varnames_cons(equations)
          @printf(io, "   %-14s", "cons_" * v)
        end
      end
      if :residual in analysis_errors
        for v in varnames_cons(equations)
          @printf(io, "   %-14s", "res_" * v)
        end
      end
      if :l2_error_primitive in analysis_errors
        for v in varnames_prim(equations)
          @printf(io, "   %-14s", "l2_" * v)
        end
      end
      if :linf_error_primitive in analysis_errors
        for v in varnames_prim(equations)
          @printf(io, "   %-14s", "linf_" * v)
        end
      end

      for quantity in analysis_integrals
        @printf(io, "   %-14s", pretty_form_ascii(quantity))
      end

      println(io)
    end

  end

  analysis_callback.start_time = time_ns()
  analysis_callback(integrator)
  return nothing
end


# TODO: Taal refactor, allow passing an IO object (which could be devnull to avoid cluttering the console)
function (analysis_callback::AnalysisCallback)(integrator)
  semi = integrator.p
  mesh, equations, solver, cache = mesh_equations_solver_cache(semi)
  @unpack analyzer, analysis_errors, analysis_integrals = analysis_callback
  @unpack dt, t, iter = integrator
  u = wrap_array(integrator.u, mesh, equations, solver, cache)

  runtime_absolute = 1.0e-9 * (time_ns() - analysis_callback.start_time)
  runtime_relative = 1.0e-9 * take!(semi.performance_counter) / ndofs(semi)

  @timeit_debug timer() "analyze solution" begin
    # General information
    mpi_println()
    mpi_println("-"^80)
    # TODO: Taal refactor, polydeg is specific to DGSEM
<<<<<<< HEAD
    mpi_println(" Simulation running '", get_name(equations), "' with polydeg = ", polydeg(solver))
    mpi_println("-"^80)
    mpi_println(" #timesteps:     " * @sprintf("% 14d", iter) *
                "               " *
                " run time:       " * @sprintf("%10.8e s", runtime_absolute))
    mpi_println(" dt:             " * @sprintf("%10.8e", dt) *
                "               " *
                " Time/DOF/rhs!:  " * @sprintf("%10.8e s", runtime_relative))
    mpi_println(" sim. time:      " * @sprintf("%10.8e", t))
=======
    println(" Simulation running '", get_name(equations), "' with POLYDEG = ", polydeg(solver))
    println("-"^80)
    println(" #timesteps:     " * @sprintf("% 14d", iter) *
            "               " *
            " run time:       " * @sprintf("%10.8e s", runtime_absolute))
    println(" dt:             " * @sprintf("%10.8e", dt) *
            "               " *
            " Time/DOF/rhs!:  " * @sprintf("%10.8e s", runtime_relative))
    println(" sim. time:      " * @sprintf("%10.8e", t))
    println(" #DOF:           " * @sprintf("% 14d", ndofs(semi)))
    println(" #elements:      " * @sprintf("% 14d", nelements(solver, cache)))
>>>>>>> 2a9d8c77

    # Level information (only show for AMR)
    uses_amr = false
    callbacks = integrator.opts.callback
    if callbacks isa CallbackSet
      for cb in callbacks.discrete_callbacks
        if cb.affect! isa AMRCallback
          uses_amr = true
          break
        end
      end
    end
    if uses_amr
      levels = Vector{Int}(undef, nelements(solver, cache))
      min_level = typemax(Int)
      max_level = typemin(Int)
      for element in eachelement(solver, cache)
        current_level = mesh.tree.levels[cache.elements.cell_ids[element]]
        levels[element] = current_level
        min_level = min(min_level, current_level)
        max_level = max(max_level, current_level)
      end

<<<<<<< HEAD
      mpi_println(" #elements:      " * @sprintf("% 14d", nelements(solver, cache)))
=======
>>>>>>> 2a9d8c77
      for level = max_level:-1:min_level+1
        mpi_println(" ├── level $level:    " * @sprintf("% 14d", count(isequal(level), levels)))
      end
      mpi_println(" └── level $min_level:    " * @sprintf("% 14d", count(isequal(min_level), levels)))
    end
    mpi_println()

    # Open file for appending and store time step and time information
    if analysis_callback.save_analysis && mpi_isroot()
      io = open(joinpath(analysis_callback.output_directory, analysis_callback.analysis_filename), "a")
      mpi_isroot() && @printf(io, "% 9d", iter)
      mpi_isroot() && @printf(io, "  %10.8e", t)
      mpi_isroot() && @printf(io, "  %10.8e", dt)
    end

    # the time derivative can be unassigned before the first step is made
    if t == integrator.sol.prob.tspan[1]
      du_ode = similar(integrator.u)
    else
      du_ode = get_du(integrator)
    end
    @notimeit timer() rhs!(du_ode, integrator.u, semi, t)
    GC.@preserve du_ode begin
      du = wrap_array(du_ode, mesh, equations, solver, cache)

      # Calculate and print derived quantities (error norms, entropy etc.)
      # Variable names required for L2 error, Linf error, and conservation error
      if any(q in analysis_errors for q in
            (:l2_error, :linf_error, :conservation_error, :residual))
        mpi_isroot() && print(" Variable:    ")
        for v in eachvariable(equations)
          mpi_isroot() && @printf("   %-14s", varnames_cons(equations)[v])
        end
        mpi_println()
      end

      # Calculate L2/Linf errors, which are also returned by analyze_solution
      l2_error, linf_error = calc_error_norms(u, t, analyzer, semi)

      # L2 error
      if :l2_error in analysis_errors
        mpi_isroot() && print(" L2 error:    ")
        for v in eachvariable(equations)
          mpi_isroot() && @printf("  % 10.8e", l2_error[v])
          analysis_callback.save_analysis && mpi_isroot() && @printf(io, "  % 10.8e", l2_error[v])
        end
        mpi_println()
      end

      # Linf error
      if :linf_error in analysis_errors
        mpi_isroot() && print(" Linf error:  ")
        for v in eachvariable(equations)
          mpi_isroot() && @printf("  % 10.8e", linf_error[v])
          analysis_callback.save_analysis && mpi_isroot() && @printf(io, "  % 10.8e", linf_error[v])
        end
        mpi_println()
      end

      # Conservation errror
      if :conservation_error in analysis_errors
        @unpack initial_state_integrals = analysis_callback
        state_integrals = integrate(integrator.u, semi)

        mpi_isroot() && print(" |∑U - ∑U₀|:  ")
        for v in eachvariable(equations)
          err = abs(state_integrals[v] - initial_state_integrals[v])
          mpi_isroot() && @printf("  % 10.8e", err)
          analysis_callback.save_analysis && mpi_isroot() && @printf(io, "  % 10.8e", err)
        end
        mpi_println()
      end

      # Residual (defined here as the vector maximum of the absolute values of the time derivatives)
      if :residual in analysis_errors
        mpi_isroot() && print(" max(|Uₜ|):   ")
        for v in eachvariable(equations)
          # Calculate maximum absolute value of Uₜ
          res = maximum(abs, view(du, v, ..))
          if mpi_isparallel()
            res = MPI.Reduce!(Ref(res), max, mpi_root(), mpi_comm())[]
          end
          mpi_isroot() && @printf("  % 10.8e", res)
          analysis_callback.save_analysis && mpi_isroot() && @printf(io, "  % 10.8e", res)
        end
        mpi_println()
      end

      # L2/L∞ errors of the primitive variables
      if :l2_error_primitive in analysis_errors || :linf_error_primitive in analysis_errors
        l2_error_prim, linf_error_prim = calc_error_norms(cons2prim, semi, t)

        mpi_isroot() && print(" Variable:    ")
        for v in eachvariable(equations)
          mpi_isroot() && @printf("   %-14s", varnames_prim(equations)[v])
        end
        mpi_println()

        # L2 error
        if :l2_error_primitive in analysis_errors
          mpi_isroot() && print(" L2 error prim.: ")
          for v in eachvariable(equations)
            mpi_isroot() && @printf("%10.8e   ", l2_error_prim[v])
            analysis_callback.save_analysis && mpi_isroot() && @printf(io, "  % 10.8e", l2_error_prim[v])
          end
          mpi_println()
        end

        # L∞ error
        if :linf_error_primitive in analysis_errors
          mpi_isroot() && print(" Linf error pri.:")
          for v in eachvariable(equations)
            mpi_isroot() && @printf("%10.8e   ", linf_error_prim[v])
            analysis_callback.save_analysis && mpi_isroot() && @printf(io, "  % 10.8e", linf_error_prim[v])
          end
          mpi_println()
        end
      end


      # additional
      for quantity in analysis_integrals
        res = analyze(quantity, du, u, t, semi)
        mpi_isroot() && @printf(" %-12s:", pretty_form_utf(quantity))
        mpi_isroot() && @printf("  % 10.8e", res)
        analysis_callback.save_analysis && mpi_isroot() && @printf(io, "  % 10.8e", res)
        mpi_println()
      end
    end # GC.@preserve du_ode

    mpi_println("-"^80)
    mpi_println()

    # Add line break and close analysis file if it was opened
    if analysis_callback.save_analysis && mpi_isroot()
      println(io)
      close(io)
    end
  end

  # avoid re-evaluating possible FSAL stages
  u_modified!(integrator, false)

  # Return errors for EOC analysis
  return l2_error, linf_error
end


# used for error checks and EOC analysis
function (cb::DiscreteCallback{Condition,Affect!})(sol) where {Condition, Affect!<:AnalysisCallback}
  analysis_callback = cb.affect!
  semi = sol.prob.p
  @unpack analyzer = analysis_callback

  l2_error, linf_error = calc_error_norms(sol.u[end], sol.t[end], analyzer, semi)
  (; l2=l2_error, linf=linf_error)
end


# some common analysis_integrals
# to support another analysis integral, you can overload
# Trixi.analyze, Trixi.pretty_form_utf, Trixi.pretty_form_ascii
@inline function analyze(quantity, du, u, t, semi::AbstractSemidiscretization)
  mesh, equations, solver, cache = mesh_equations_solver_cache(semi)
  analyze(quantity, du, u, t, mesh, equations, solver, cache)
end
function analyze(quantity, du, u, t, mesh, equations, solver, cache)
  integrate(quantity, u, mesh, equations, solver, cache, normalize=true)
end
pretty_form_utf(quantity) = get_name(quantity)
pretty_form_ascii(quantity) = get_name(quantity)


function entropy_timederivative end
pretty_form_utf(::typeof(entropy_timederivative)) = "∑∂S/∂U ⋅ Uₜ"
pretty_form_ascii(::typeof(entropy_timederivative)) = "dsdu_ut"

pretty_form_utf(::typeof(entropy)) = "∑S"

pretty_form_utf(::typeof(energy_total)) = "∑e_total"
pretty_form_ascii(::typeof(energy_total)) = "e_total"

pretty_form_utf(::typeof(energy_kinetic)) = "∑e_kinetic"
pretty_form_ascii(::typeof(energy_kinetic)) = "e_kinetic"

pretty_form_utf(::typeof(energy_internal)) = "∑e_internal"
pretty_form_ascii(::typeof(energy_internal)) = "e_internal"

pretty_form_utf(::typeof(energy_magnetic)) = "∑e_magnetic"
pretty_form_ascii(::typeof(energy_magnetic)) = "e_magnetic"

pretty_form_utf(::typeof(cross_helicity)) = "∑v⋅B"
pretty_form_ascii(::typeof(cross_helicity)) = "v_dot_B"

pretty_form_utf(::Val{:l2_divb}) = "L2 ∇⋅B"
pretty_form_ascii(::Val{:l2_divb}) = "l2_divb"

pretty_form_utf(::Val{:linf_divb}) = "L∞ ∇⋅B"
pretty_form_ascii(::Val{:linf_divb}) = "linf_divb"


# specialized implementations specific to some solvers
include("analysis_dg1d.jl")
include("analysis_dg2d.jl")
include("analysis_dg2d_parallel.jl")
include("analysis_dg3d.jl")<|MERGE_RESOLUTION|>--- conflicted
+++ resolved
@@ -158,7 +158,6 @@
     mpi_println()
     mpi_println("-"^80)
     # TODO: Taal refactor, polydeg is specific to DGSEM
-<<<<<<< HEAD
     mpi_println(" Simulation running '", get_name(equations), "' with polydeg = ", polydeg(solver))
     mpi_println("-"^80)
     mpi_println(" #timesteps:     " * @sprintf("% 14d", iter) *
@@ -168,19 +167,8 @@
                 "               " *
                 " Time/DOF/rhs!:  " * @sprintf("%10.8e s", runtime_relative))
     mpi_println(" sim. time:      " * @sprintf("%10.8e", t))
-=======
-    println(" Simulation running '", get_name(equations), "' with POLYDEG = ", polydeg(solver))
-    println("-"^80)
-    println(" #timesteps:     " * @sprintf("% 14d", iter) *
-            "               " *
-            " run time:       " * @sprintf("%10.8e s", runtime_absolute))
-    println(" dt:             " * @sprintf("%10.8e", dt) *
-            "               " *
-            " Time/DOF/rhs!:  " * @sprintf("%10.8e s", runtime_relative))
-    println(" sim. time:      " * @sprintf("%10.8e", t))
-    println(" #DOF:           " * @sprintf("% 14d", ndofs(semi)))
-    println(" #elements:      " * @sprintf("% 14d", nelements(solver, cache)))
->>>>>>> 2a9d8c77
+    mpi_println(" #DOF:           " * @sprintf("% 14d", ndofs(semi)))
+    mpi_println(" #elements:      " * @sprintf("% 14d", nelements(solver, cache)))
 
     # Level information (only show for AMR)
     uses_amr = false
@@ -204,10 +192,6 @@
         max_level = max(max_level, current_level)
       end
 
-<<<<<<< HEAD
-      mpi_println(" #elements:      " * @sprintf("% 14d", nelements(solver, cache)))
-=======
->>>>>>> 2a9d8c77
       for level = max_level:-1:min_level+1
         mpi_println(" ├── level $level:    " * @sprintf("% 14d", count(isequal(level), levels)))
       end
@@ -216,7 +200,7 @@
     mpi_println()
 
     # Open file for appending and store time step and time information
-    if analysis_callback.save_analysis && mpi_isroot()
+    if mpi_isroot() && analysis_callback.save_analysis
       io = open(joinpath(analysis_callback.output_directory, analysis_callback.analysis_filename), "a")
       mpi_isroot() && @printf(io, "% 9d", iter)
       mpi_isroot() && @printf(io, "  %10.8e", t)
@@ -342,7 +326,7 @@
     mpi_println()
 
     # Add line break and close analysis file if it was opened
-    if analysis_callback.save_analysis && mpi_isroot()
+    if mpi_isroot() && analysis_callback.save_analysis
       println(io)
       close(io)
     end
