# By default, Julia/LLVM does not use fused multiply-add operations (FMAs).
# Since these FMAs can increase the performance of many numerical algorithms,
# we need to opt-in explicitly.
# See https://ranocha.de/blog/Optimizing_EC_Trixi for further details.
@muladd begin
#! format: noindent

function rhs!(du, u, t,
              mesh::StructuredMesh{3}, equations,
              boundary_conditions, source_terms::Source,
              dg::DG, cache) where {Source}
    # Reset du
    @trixi_timeit timer() "reset ∂u/∂t" reset_du!(du, dg, cache)

    # Calculate volume integral
    @trixi_timeit timer() "volume integral" begin
        calc_volume_integral!(du, u, mesh,
                              have_nonconservative_terms(equations), equations,
                              dg.volume_integral, dg, cache)
    end

    # Calculate interface fluxes
    @trixi_timeit timer() "interface flux" begin
        calc_interface_flux!(cache, u, mesh,
                             have_nonconservative_terms(equations), equations,
                             dg.surface_integral, dg)
    end

    # Calculate boundary fluxes
    @trixi_timeit timer() "boundary flux" begin
        calc_boundary_flux!(cache, u, t, boundary_conditions, mesh, equations,
                            dg.surface_integral, dg)
    end

    # Calculate surface integrals
    @trixi_timeit timer() "surface integral" begin
        calc_surface_integral!(du, u, mesh, equations,
                               dg.surface_integral, dg, cache)
    end

    # Apply Jacobian from mapping to reference element
    @trixi_timeit timer() "Jacobian" apply_jacobian!(du, mesh, equations, dg, cache)

    # Calculate source terms
    @trixi_timeit timer() "source terms" begin
        calc_sources!(du, u, t, source_terms, equations, dg, cache)
    end

    return nothing
end

#=
`weak_form_kernel!` is only implemented for conserved terms as
non-conservative terms should always be discretized in conjunction with a flux-splitting scheme,
see `flux_differencing_kernel!`.
This treatment is required to achieve, e.g., entropy-stability or well-balancedness.
See also https://github.com/trixi-framework/Trixi.jl/issues/1671#issuecomment-1765644064
=#
@inline function weak_form_kernel!(du, u,
                                   element,
                                   mesh::Union{StructuredMesh{3}, P4estMesh{3},
                                               T8codeMesh{3}},
<<<<<<< HEAD
                                   have_nonconservative_terms::False,
=======
                                   nonconservative_terms::False,
>>>>>>> 54d14d58
                                   have_aux_node_vars::False, equations,
                                   dg::DGSEM, cache, alpha = true)
    # true * [some floating point value] == [exactly the same floating point value]
    # This can (hopefully) be optimized away due to constant propagation.
    @unpack derivative_dhat = dg.basis
    @unpack contravariant_vectors = cache.elements

    for k in eachnode(dg), j in eachnode(dg), i in eachnode(dg)
        u_node = get_node_vars(u, equations, dg, i, j, k, element)

        flux1 = flux(u_node, 1, equations)
        flux2 = flux(u_node, 2, equations)
        flux3 = flux(u_node, 3, equations)

        # Compute the contravariant flux by taking the scalar product of the
        # first contravariant vector Ja^1 and the flux vector
        Ja11, Ja12, Ja13 = get_contravariant_vector(1, contravariant_vectors,
                                                    i, j, k, element)
        contravariant_flux1 = Ja11 * flux1 + Ja12 * flux2 + Ja13 * flux3
        for ii in eachnode(dg)
            multiply_add_to_node_vars!(du, alpha * derivative_dhat[ii, i],
                                       contravariant_flux1, equations, dg,
                                       ii, j, k, element)
        end

        # Compute the contravariant flux by taking the scalar product of the
        # second contravariant vector Ja^2 and the flux vector
        Ja21, Ja22, Ja23 = get_contravariant_vector(2, contravariant_vectors,
                                                    i, j, k, element)
        contravariant_flux2 = Ja21 * flux1 + Ja22 * flux2 + Ja23 * flux3
        for jj in eachnode(dg)
            multiply_add_to_node_vars!(du, alpha * derivative_dhat[jj, j],
                                       contravariant_flux2, equations, dg,
                                       i, jj, k, element)
        end

        # Compute the contravariant flux by taking the scalar product of the
        # third contravariant vector Ja^3 and the flux vector
        Ja31, Ja32, Ja33 = get_contravariant_vector(3, contravariant_vectors,
                                                    i, j, k, element)
        contravariant_flux3 = Ja31 * flux1 + Ja32 * flux2 + Ja33 * flux3
        for kk in eachnode(dg)
            multiply_add_to_node_vars!(du, alpha * derivative_dhat[kk, k],
                                       contravariant_flux3, equations, dg,
                                       i, j, kk, element)
        end
    end

    return nothing
end

@inline function weak_form_kernel!(du, u, element,
                                   mesh::Union{StructuredMesh{3}, P4estMesh{3},
                                               T8codeMesh{3}},
                                   have_nonconservative_terms::False,
                                   have_aux_node_vars::True, equations,
                                   dg::DGSEM, cache, alpha = true)
    @unpack aux_node_vars = cache.aux_vars
    # true * [some floating point value] == [exactly the same floating point value]
    # This can (hopefully) be optimized away due to constant propagation.
    @unpack derivative_dhat = dg.basis
    @unpack contravariant_vectors = cache.elements

    for k in eachnode(dg), j in eachnode(dg), i in eachnode(dg)
        u_node = get_node_vars(u, equations, dg, i, j, k, element)
        aux_node = get_aux_node_vars(aux_node_vars, equations, dg, i, j, k, element)

        flux1 = flux(u_node, aux_node, 1, equations)
        flux2 = flux(u_node, aux_node, 2, equations)
        flux3 = flux(u_node, aux_node, 3, equations)

        # Compute the contravariant flux by taking the scalar product of the
        # first contravariant vector Ja^1 and the flux vector
        Ja11, Ja12, Ja13 = get_contravariant_vector(1, contravariant_vectors,
                                                    i, j, k, element)
        contravariant_flux1 = Ja11 * flux1 + Ja12 * flux2 + Ja13 * flux3
        for ii in eachnode(dg)
            multiply_add_to_node_vars!(du, alpha * derivative_dhat[ii, i],
                                       contravariant_flux1, equations, dg, ii, j, k,
                                       element)
        end

        # Compute the contravariant flux by taking the scalar product of the
        # second contravariant vector Ja^2 and the flux vector
        Ja21, Ja22, Ja23 = get_contravariant_vector(2, contravariant_vectors,
                                                    i, j, k, element)
        contravariant_flux2 = Ja21 * flux1 + Ja22 * flux2 + Ja23 * flux3
        for jj in eachnode(dg)
            multiply_add_to_node_vars!(du, alpha * derivative_dhat[jj, j],
                                       contravariant_flux2, equations, dg, i, jj, k,
                                       element)
        end

        # Compute the contravariant flux by taking the scalar product of the
        # third contravariant vector Ja^3 and the flux vector
        Ja31, Ja32, Ja33 = get_contravariant_vector(3, contravariant_vectors, i, j, k,
                                                    element)
        contravariant_flux3 = Ja31 * flux1 + Ja32 * flux2 + Ja33 * flux3
        for kk in eachnode(dg)
            multiply_add_to_node_vars!(du, alpha * derivative_dhat[kk, k],
                                       contravariant_flux3, equations, dg, i, j, kk,
                                       element)
        end
    end

    return nothing
end

# flux differencing volume integral on curvilinear hexahedral elements. Averaging of the
# mapping terms, stored in `contravariant_vectors`, is peeled apart from the evaluation of
# the physical fluxes in each Cartesian direction
@inline function flux_differencing_kernel!(du, u,
                                           element,
                                           mesh::Union{StructuredMesh{3}, P4estMesh{3},
                                                       T8codeMesh{3}},
<<<<<<< HEAD
                                           have_nonconservative_terms::False,
=======
                                           nonconservative_terms::False,
>>>>>>> 54d14d58
                                           have_aux_node_vars::False, equations,
                                           volume_flux, dg::DGSEM, cache, alpha = true)
    # true * [some floating point value] == [exactly the same floating point value]
    # This can (hopefully) be optimized away due to constant propagation.
    @unpack derivative_split = dg.basis
    @unpack contravariant_vectors = cache.elements

    # Calculate volume integral in one element
    for k in eachnode(dg), j in eachnode(dg), i in eachnode(dg)
        u_node = get_node_vars(u, equations, dg, i, j, k, element)

        # pull the contravariant vectors in each coordinate direction
        Ja1_node = get_contravariant_vector(1, contravariant_vectors, i, j, k, element)
        Ja2_node = get_contravariant_vector(2, contravariant_vectors, i, j, k, element)
        Ja3_node = get_contravariant_vector(3, contravariant_vectors, i, j, k, element)

        # All diagonal entries of `derivative_split` are zero. Thus, we can skip
        # the computation of the diagonal terms. In addition, we use the symmetry
        # of the `volume_flux` to save half of the possible two-point flux
        # computations.

        # x direction
        for ii in (i + 1):nnodes(dg)
            u_node_ii = get_node_vars(u, equations, dg, ii, j, k, element)
            # pull the contravariant vectors and compute the average
            Ja1_node_ii = get_contravariant_vector(1, contravariant_vectors,
                                                   ii, j, k, element)
            Ja1_avg = 0.5f0 * (Ja1_node + Ja1_node_ii)
            # compute the contravariant sharp flux in the direction of the
            # averaged contravariant vector
            fluxtilde1 = volume_flux(u_node, u_node_ii, Ja1_avg, equations)
            multiply_add_to_node_vars!(du, alpha * derivative_split[i, ii], fluxtilde1,
                                       equations, dg, i, j, k, element)
            multiply_add_to_node_vars!(du, alpha * derivative_split[ii, i], fluxtilde1,
                                       equations, dg, ii, j, k, element)
        end

        # y direction
        for jj in (j + 1):nnodes(dg)
            u_node_jj = get_node_vars(u, equations, dg, i, jj, k, element)
            # pull the contravariant vectors and compute the average
            Ja2_node_jj = get_contravariant_vector(2, contravariant_vectors,
                                                   i, jj, k, element)
            Ja2_avg = 0.5f0 * (Ja2_node + Ja2_node_jj)
            # compute the contravariant sharp flux in the direction of the
            # averaged contravariant vector
            fluxtilde2 = volume_flux(u_node, u_node_jj, Ja2_avg, equations)
            multiply_add_to_node_vars!(du, alpha * derivative_split[j, jj], fluxtilde2,
                                       equations, dg, i, j, k, element)
            multiply_add_to_node_vars!(du, alpha * derivative_split[jj, j], fluxtilde2,
                                       equations, dg, i, jj, k, element)
        end

        # z direction
        for kk in (k + 1):nnodes(dg)
            u_node_kk = get_node_vars(u, equations, dg, i, j, kk, element)
            # pull the contravariant vectors and compute the average
            Ja3_node_kk = get_contravariant_vector(3, contravariant_vectors,
                                                   i, j, kk, element)
            Ja3_avg = 0.5f0 * (Ja3_node + Ja3_node_kk)
            # compute the contravariant sharp flux in the direction of the
            # averaged contravariant vector
            fluxtilde3 = volume_flux(u_node, u_node_kk, Ja3_avg, equations)
            multiply_add_to_node_vars!(du, alpha * derivative_split[k, kk], fluxtilde3,
                                       equations, dg, i, j, k, element)
            multiply_add_to_node_vars!(du, alpha * derivative_split[kk, k], fluxtilde3,
                                       equations, dg, i, j, kk, element)
        end
    end
end

@inline function flux_differencing_kernel!(du, u,
                                           element,
                                           mesh::Union{StructuredMesh{3}, P4estMesh{3},
                                                       T8codeMesh{3}},
<<<<<<< HEAD
                                           have_nonconservative_terms::False,
                                           have_aux_node_vars::True, equations,
                                           volume_flux, dg::DGSEM, cache, alpha = true)
    # true * [some floating point value] == [exactly the same floating point value]
    # This can (hopefully) be optimized away due to constant propagation.
    @unpack derivative_split = dg.basis
    @unpack contravariant_vectors = cache.elements
    @unpack aux_node_vars = cache.aux_vars

    # Calculate volume integral in one element
    for k in eachnode(dg), j in eachnode(dg), i in eachnode(dg)
        u_node = get_node_vars(u, equations, dg, i, j, k, element)
        aux_node = get_node_vars(aux_node_vars, equations, dg, i, j, k, element)

        # pull the contravariant vectors in each coordinate direction
        Ja1_node = get_contravariant_vector(1, contravariant_vectors, i, j, k, element)
        Ja2_node = get_contravariant_vector(2, contravariant_vectors, i, j, k, element)
        Ja3_node = get_contravariant_vector(3, contravariant_vectors, i, j, k, element)

        # All diagonal entries of `derivative_split` are zero. Thus, we can skip
        # the computation of the diagonal terms. In addition, we use the symmetry
        # of the `volume_flux` to save half of the possible two-point flux
        # computations.

        # x direction
        for ii in (i + 1):nnodes(dg)
            u_node_ii = get_node_vars(u, equations, dg, ii, j, k, element)
            aux_node_ii = get_node_vars(aux_node_vars, equations, dg, ii, j, k, element)
            # pull the contravariant vectors and compute the average
            Ja1_node_ii = get_contravariant_vector(1, contravariant_vectors,
                                                   ii, j, k, element)
            Ja1_avg = 0.5f0 * (Ja1_node + Ja1_node_ii)
            # compute the contravariant sharp flux in the direction of the
            # averaged contravariant vector
            fluxtilde1 = volume_flux(u_node, u_node_ii, aux_node, aux_node_ii, Ja1_avg, equations)
            multiply_add_to_node_vars!(du, alpha * derivative_split[i, ii], fluxtilde1,
                                       equations, dg, i, j, k, element)
            multiply_add_to_node_vars!(du, alpha * derivative_split[ii, i], fluxtilde1,
                                       equations, dg, ii, j, k, element)
        end

        # y direction
        for jj in (j + 1):nnodes(dg)
            u_node_jj = get_node_vars(u, equations, dg, i, jj, k, element)
            aux_node_jj = get_node_vars(aux_node_vars, equations, dg, i, jj, k, element)
            # pull the contravariant vectors and compute the average
            Ja2_node_jj = get_contravariant_vector(2, contravariant_vectors,
                                                   i, jj, k, element)
            Ja2_avg = 0.5f0 * (Ja2_node + Ja2_node_jj)
            # compute the contravariant sharp flux in the direction of the
            # averaged contravariant vector
            fluxtilde2 = volume_flux(u_node, u_node_jj, aux_node, aux_node_jj, Ja2_avg, equations)
            multiply_add_to_node_vars!(du, alpha * derivative_split[j, jj], fluxtilde2,
                                       equations, dg, i, j, k, element)
            multiply_add_to_node_vars!(du, alpha * derivative_split[jj, j], fluxtilde2,
                                       equations, dg, i, jj, k, element)
        end

        # z direction
        for kk in (k + 1):nnodes(dg)
            u_node_kk = get_node_vars(u, equations, dg, i, j, kk, element)
            aux_node_kk = get_node_vars(aux_node_vars, equations, dg, i, j, kk, element)
            # pull the contravariant vectors and compute the average
            Ja3_node_kk = get_contravariant_vector(3, contravariant_vectors,
                                                   i, j, kk, element)
            Ja3_avg = 0.5f0 * (Ja3_node + Ja3_node_kk)
            # compute the contravariant sharp flux in the direction of the
            # averaged contravariant vector
            fluxtilde3 = volume_flux(u_node, u_node_kk,  aux_node, aux_node_kk, Ja3_avg, equations)
            multiply_add_to_node_vars!(du, alpha * derivative_split[k, kk], fluxtilde3,
                                       equations, dg, i, j, k, element)
            multiply_add_to_node_vars!(du, alpha * derivative_split[kk, k], fluxtilde3,
                                       equations, dg, i, j, kk, element)
        end
    end
end

@inline function flux_differencing_kernel!(du, u,
                                           element,
                                           mesh::Union{StructuredMesh{3}, P4estMesh{3},
                                                       T8codeMesh{3}},
                                           nonconservative_terms::True, equations,
=======
                                           nonconservative_terms::True,
                                           have_aux_node_vars::False, equations,
>>>>>>> 54d14d58
                                           volume_flux, dg::DGSEM, cache, alpha = true)
    @unpack derivative_split = dg.basis
    @unpack contravariant_vectors = cache.elements
    symmetric_flux, nonconservative_flux = volume_flux

    # Apply the symmetric flux as usual
    flux_differencing_kernel!(du, u, element, mesh, False(), have_aux_node_vars, equations,
                              symmetric_flux, dg, cache, alpha)

    # Calculate the remaining volume terms using the nonsymmetric generalized flux
    for k in eachnode(dg), j in eachnode(dg), i in eachnode(dg)
        u_node = get_node_vars(u, equations, dg, i, j, k, element)

        # pull the contravariant vectors in each coordinate direction
        Ja1_node = get_contravariant_vector(1, contravariant_vectors, i, j, k, element)
        Ja2_node = get_contravariant_vector(2, contravariant_vectors, i, j, k, element)
        Ja3_node = get_contravariant_vector(3, contravariant_vectors, i, j, k, element)

        # The diagonal terms are zero since the diagonal of `derivative_split`
        # is zero. We ignore this for now.
        # In general, nonconservative fluxes can depend on both the contravariant
        # vectors (normal direction) at the current node and the averaged ones.
        # Thus, we need to pass both to the nonconservative flux.

        # x direction
        integral_contribution = zero(u_node)
        for ii in eachnode(dg)
            u_node_ii = get_node_vars(u, equations, dg, ii, j, k, element)
            # pull the contravariant vectors and compute the average
            Ja1_node_ii = get_contravariant_vector(1, contravariant_vectors,
                                                   ii, j, k, element)
            Ja1_avg = 0.5f0 * (Ja1_node + Ja1_node_ii)
            # compute the contravariant nonconservative flux in the direction of the
            # averaged contravariant vector
            fluxtilde1 = nonconservative_flux(u_node, u_node_ii, Ja1_avg,
                                              equations)
            integral_contribution = integral_contribution +
                                    derivative_split[i, ii] * fluxtilde1
        end

        # y direction
        for jj in eachnode(dg)
            u_node_jj = get_node_vars(u, equations, dg, i, jj, k, element)
            # pull the contravariant vectors and compute the average
            Ja2_node_jj = get_contravariant_vector(2, contravariant_vectors,
                                                   i, jj, k, element)
            Ja2_avg = 0.5f0 * (Ja2_node + Ja2_node_jj)
            # compute the contravariant nonconservative flux in the direction of the
            # averaged contravariant vector
            fluxtilde2 = nonconservative_flux(u_node, u_node_jj, Ja2_avg,
                                              equations)
            integral_contribution = integral_contribution +
                                    derivative_split[j, jj] * fluxtilde2
        end

        # z direction
        for kk in eachnode(dg)
            u_node_kk = get_node_vars(u, equations, dg, i, j, kk, element)
            # pull the contravariant vectors and compute the average
            Ja3_node_kk = get_contravariant_vector(3, contravariant_vectors,
                                                   i, j, kk, element)
            Ja3_avg = 0.5f0 * (Ja3_node + Ja3_node_kk)
            # compute the contravariant nonconservative flux in the direction of the
            # averaged contravariant vector
            fluxtilde3 = nonconservative_flux(u_node, u_node_kk, Ja3_avg,
                                              equations)
            integral_contribution = integral_contribution +
                                    derivative_split[k, kk] * fluxtilde3
        end

        # The factor 0.5 cancels the factor 2 in the flux differencing form
        multiply_add_to_node_vars!(du, alpha * 0.5f0, integral_contribution, equations,
                                   dg, i, j, k, element)
    end
end

# Computing the normal vector for the FV method on curvilinear subcells.
# To fulfill free-stream preservation we use the explicit formula B.53 in Appendix B.4
# by Hennemann, Rueda-Ramirez, Hindenlang, Gassner (2020)
# "A provably entropy stable subcell shock capturing approach for high order split form DG for the compressible Euler equations"
# [arXiv: 2008.12044v2](https://arxiv.org/pdf/2008.12044)
@inline function calcflux_fv!(fstar1_L, fstar1_R, fstar2_L, fstar2_R, fstar3_L,
                              fstar3_R, u,
                              mesh::Union{StructuredMesh{3}, P4estMesh{3},
                                          T8codeMesh{3}},
                              nonconservative_terms::False,
                              equations, volume_flux_fv, dg::DGSEM, element, cache)
    @unpack contravariant_vectors = cache.elements
    @unpack weights, derivative_matrix = dg.basis

    # Performance improvement if the metric terms of the subcell FV method are only computed
    # once at the beginning of the simulation, instead of at every Runge-Kutta stage
    fstar1_L[:, 1, :, :] .= zero(eltype(fstar1_L))
    fstar1_L[:, nnodes(dg) + 1, :, :] .= zero(eltype(fstar1_L))
    fstar1_R[:, 1, :, :] .= zero(eltype(fstar1_R))
    fstar1_R[:, nnodes(dg) + 1, :, :] .= zero(eltype(fstar1_R))

    for k in eachnode(dg), j in eachnode(dg)
        normal_direction = get_contravariant_vector(1, contravariant_vectors,
                                                    1, j, k, element)

        for i in 2:nnodes(dg)
            u_ll = get_node_vars(u, equations, dg, i - 1, j, k, element)
            u_rr = get_node_vars(u, equations, dg, i, j, k, element)

            for m in 1:nnodes(dg)
                normal_direction += weights[i - 1] * derivative_matrix[i - 1, m] *
                                    get_contravariant_vector(1, contravariant_vectors,
                                                             m, j, k, element)
            end

            # Compute the contravariant flux
            contravariant_flux = volume_flux_fv(u_ll, u_rr, normal_direction, equations)

            set_node_vars!(fstar1_L, contravariant_flux, equations, dg, i, j, k)
            set_node_vars!(fstar1_R, contravariant_flux, equations, dg, i, j, k)
        end
    end

    fstar2_L[:, :, 1, :] .= zero(eltype(fstar2_L))
    fstar2_L[:, :, nnodes(dg) + 1, :] .= zero(eltype(fstar2_L))
    fstar2_R[:, :, 1, :] .= zero(eltype(fstar2_R))
    fstar2_R[:, :, nnodes(dg) + 1, :] .= zero(eltype(fstar2_R))

    for k in eachnode(dg), i in eachnode(dg)
        normal_direction = get_contravariant_vector(2, contravariant_vectors,
                                                    i, 1, k, element)

        for j in 2:nnodes(dg)
            u_ll = get_node_vars(u, equations, dg, i, j - 1, k, element)
            u_rr = get_node_vars(u, equations, dg, i, j, k, element)

            for m in 1:nnodes(dg)
                normal_direction += weights[j - 1] * derivative_matrix[j - 1, m] *
                                    get_contravariant_vector(2, contravariant_vectors,
                                                             i, m, k, element)
            end

            # Compute the contravariant flux
            contravariant_flux = volume_flux_fv(u_ll, u_rr, normal_direction, equations)

            set_node_vars!(fstar2_L, contravariant_flux, equations, dg, i, j, k)
            set_node_vars!(fstar2_R, contravariant_flux, equations, dg, i, j, k)
        end
    end

    fstar3_L[:, :, :, 1] .= zero(eltype(fstar3_L))
    fstar3_L[:, :, :, nnodes(dg) + 1] .= zero(eltype(fstar3_L))
    fstar3_R[:, :, :, 1] .= zero(eltype(fstar3_R))
    fstar3_R[:, :, :, nnodes(dg) + 1] .= zero(eltype(fstar3_R))

    for j in eachnode(dg), i in eachnode(dg)
        normal_direction = get_contravariant_vector(3, contravariant_vectors,
                                                    i, j, 1, element)

        for k in 2:nnodes(dg)
            u_ll = get_node_vars(u, equations, dg, i, j, k - 1, element)
            u_rr = get_node_vars(u, equations, dg, i, j, k, element)

            for m in 1:nnodes(dg)
                normal_direction += weights[k - 1] * derivative_matrix[k - 1, m] *
                                    get_contravariant_vector(3, contravariant_vectors,
                                                             i, j, m, element)
            end

            # Compute the contravariant flux
            contravariant_flux = volume_flux_fv(u_ll, u_rr, normal_direction, equations)

            set_node_vars!(fstar3_L, contravariant_flux, equations, dg, i, j, k)
            set_node_vars!(fstar3_R, contravariant_flux, equations, dg, i, j, k)
        end
    end

    return nothing
end

# # Calculate the finite volume fluxes inside curvilinear elements (**with non-conservative terms**).
@inline function calcflux_fv!(fstar1_L, fstar1_R, fstar2_L, fstar2_R, fstar3_L,
                              fstar3_R, u,
                              mesh::Union{StructuredMesh{3}, P4estMesh{3},
                                          T8codeMesh{3}},
                              nonconservative_terms::True,
                              equations, volume_flux_fv, dg::DGSEM, element, cache)
    @unpack contravariant_vectors = cache.elements
    @unpack weights, derivative_matrix = dg.basis

    volume_flux, nonconservative_flux = volume_flux_fv

    # Performance improvement if the metric terms of the subcell FV method are only computed
    # once at the beginning of the simulation, instead of at every Runge-Kutta stage
    fstar1_L[:, 1, :, :] .= zero(eltype(fstar1_L))
    fstar1_L[:, nnodes(dg) + 1, :, :] .= zero(eltype(fstar1_L))
    fstar1_R[:, 1, :, :] .= zero(eltype(fstar1_R))
    fstar1_R[:, nnodes(dg) + 1, :, :] .= zero(eltype(fstar1_R))

    for k in eachnode(dg), j in eachnode(dg)
        normal_direction = get_contravariant_vector(1, contravariant_vectors,
                                                    1, j, k, element)

        for i in 2:nnodes(dg)
            u_ll = get_node_vars(u, equations, dg, i - 1, j, k, element)
            u_rr = get_node_vars(u, equations, dg, i, j, k, element)

            for m in eachnode(dg)
                normal_direction += weights[i - 1] * derivative_matrix[i - 1, m] *
                                    get_contravariant_vector(1, contravariant_vectors,
                                                             m, j, k, element)
            end

            # Compute the contravariant conservative flux
            ftilde = volume_flux(u_ll, u_rr, normal_direction, equations)

            # Compute and add in the nonconservative part
            # Note the factor 0.5 necessary for the nonconservative fluxes based on
            # the interpretation of global SBP operators coupled discontinuously via
            # central fluxes/SATs
            ftilde_L = ftilde +
                       0.5f0 *
                       nonconservative_flux(u_ll, u_rr, normal_direction, equations)
            ftilde_R = ftilde +
                       0.5f0 *
                       nonconservative_flux(u_rr, u_ll, normal_direction, equations)

            set_node_vars!(fstar1_L, ftilde_L, equations, dg, i, j, k)
            set_node_vars!(fstar1_R, ftilde_R, equations, dg, i, j, k)
        end
    end

    fstar2_L[:, :, 1, :] .= zero(eltype(fstar2_L))
    fstar2_L[:, :, nnodes(dg) + 1, :] .= zero(eltype(fstar2_L))
    fstar2_R[:, :, 1, :] .= zero(eltype(fstar2_R))
    fstar2_R[:, :, nnodes(dg) + 1, :] .= zero(eltype(fstar2_R))

    for k in eachnode(dg), i in eachnode(dg)
        normal_direction = get_contravariant_vector(2, contravariant_vectors,
                                                    i, 1, k, element)

        for j in 2:nnodes(dg)
            u_ll = get_node_vars(u, equations, dg, i, j - 1, k, element)
            u_rr = get_node_vars(u, equations, dg, i, j, k, element)

            for m in eachnode(dg)
                normal_direction += weights[j - 1] * derivative_matrix[j - 1, m] *
                                    get_contravariant_vector(2, contravariant_vectors,
                                                             i, m, k, element)
            end

            # Compute the contravariant conservative flux
            ftilde = volume_flux(u_ll, u_rr, normal_direction, equations)

            # Compute and add in the nonconservative part
            # Note the factor 0.5 necessary for the nonconservative fluxes based on
            # the interpretation of global SBP operators coupled discontinuously via
            # central fluxes/SATs
            ftilde_L = ftilde +
                       0.5f0 *
                       nonconservative_flux(u_ll, u_rr, normal_direction, equations)
            ftilde_R = ftilde +
                       0.5f0 *
                       nonconservative_flux(u_rr, u_ll, normal_direction, equations)

            set_node_vars!(fstar2_L, ftilde_L, equations, dg, i, j, k)
            set_node_vars!(fstar2_R, ftilde_R, equations, dg, i, j, k)
        end
    end

    fstar3_L[:, :, :, 1] .= zero(eltype(fstar3_L))
    fstar3_L[:, :, :, nnodes(dg) + 1] .= zero(eltype(fstar3_L))
    fstar3_R[:, :, :, 1] .= zero(eltype(fstar3_R))
    fstar3_R[:, :, :, nnodes(dg) + 1] .= zero(eltype(fstar3_R))

    for j in eachnode(dg), i in eachnode(dg)
        normal_direction = get_contravariant_vector(3, contravariant_vectors,
                                                    i, j, 1, element)

        for k in 2:nnodes(dg)
            u_ll = get_node_vars(u, equations, dg, i, j, k - 1, element)
            u_rr = get_node_vars(u, equations, dg, i, j, k, element)

            for m in eachnode(dg)
                normal_direction += weights[k - 1] * derivative_matrix[k - 1, m] *
                                    get_contravariant_vector(3, contravariant_vectors,
                                                             i, j, m, element)
            end

            # Compute the contravariant conservative flux
            ftilde = volume_flux(u_ll, u_rr, normal_direction, equations)

            # Compute and add in the nonconservative part
            # Note the factor 0.5 necessary for the nonconservative fluxes based on
            # the interpretation of global SBP operators coupled discontinuously via
            # central fluxes/SATs
            ftilde_L = ftilde +
                       0.5f0 *
                       nonconservative_flux(u_ll, u_rr, normal_direction, equations)
            ftilde_R = ftilde +
                       0.5f0 *
                       nonconservative_flux(u_rr, u_ll, normal_direction, equations)

            set_node_vars!(fstar3_L, ftilde_L, equations, dg, i, j, k)
            set_node_vars!(fstar3_R, ftilde_R, equations, dg, i, j, k)
        end
    end

    return nothing
end

function calc_interface_flux!(cache, u, mesh::StructuredMesh{3},
                              nonconservative_terms, # can be True/False
                              equations, surface_integral, dg::DG)
    @unpack elements = cache

    @threaded for element in eachelement(dg, cache)
        # Interfaces in negative directions
        # Faster version of "for orientation in (1, 2, 3)"

        # Interfaces in x-direction (`orientation` = 1)
        calc_interface_flux!(elements.surface_flux_values,
                             elements.left_neighbors[1, element],
                             element, 1, u, mesh,
                             nonconservative_terms, equations,
                             surface_integral, dg, cache)

        # Interfaces in y-direction (`orientation` = 2)
        calc_interface_flux!(elements.surface_flux_values,
                             elements.left_neighbors[2, element],
                             element, 2, u, mesh,
                             nonconservative_terms, equations,
                             surface_integral, dg, cache)

        # Interfaces in z-direction (`orientation` = 3)
        calc_interface_flux!(elements.surface_flux_values,
                             elements.left_neighbors[3, element],
                             element, 3, u, mesh,
                             nonconservative_terms, equations,
                             surface_integral, dg, cache)
    end

    return nothing
end

@inline function calc_interface_flux!(surface_flux_values, left_element, right_element,
                                      orientation, u,
                                      mesh::StructuredMesh{3},
                                      nonconservative_terms::False, equations,
                                      surface_integral, dg::DG, cache)
    # This is slow for LSA, but for some reason faster for Euler (see #519)
    if left_element <= 0 # left_element = 0 at boundaries
        return surface_flux_values
    end

    @unpack surface_flux = surface_integral
    @unpack contravariant_vectors, inverse_jacobian = cache.elements

    right_direction = 2 * orientation
    left_direction = right_direction - 1

    for j in eachnode(dg), i in eachnode(dg)
        if orientation == 1
            u_ll = get_node_vars(u, equations, dg, nnodes(dg), i, j, left_element)
            u_rr = get_node_vars(u, equations, dg, 1, i, j, right_element)

            # If the mapping is orientation-reversing, the contravariant vectors' orientation
            # is reversed as well. The normal vector must be oriented in the direction
            # from `left_element` to `right_element`, or the numerical flux will be computed
            # incorrectly (downwind direction).
            sign_jacobian = sign(inverse_jacobian[1, i, j, right_element])

            # First contravariant vector Ja^1 as SVector
            normal_direction = sign_jacobian *
                               get_contravariant_vector(1, contravariant_vectors,
                                                        1, i, j, right_element)
        elseif orientation == 2
            u_ll = get_node_vars(u, equations, dg, i, nnodes(dg), j, left_element)
            u_rr = get_node_vars(u, equations, dg, i, 1, j, right_element)

            # See above
            sign_jacobian = sign(inverse_jacobian[i, 1, j, right_element])

            # Second contravariant vector Ja^2 as SVector
            normal_direction = sign_jacobian *
                               get_contravariant_vector(2, contravariant_vectors,
                                                        i, 1, j, right_element)
        else # orientation == 3
            u_ll = get_node_vars(u, equations, dg, i, j, nnodes(dg), left_element)
            u_rr = get_node_vars(u, equations, dg, i, j, 1, right_element)

            # See above
            sign_jacobian = sign(inverse_jacobian[i, j, 1, right_element])

            # Third contravariant vector Ja^3 as SVector
            normal_direction = sign_jacobian *
                               get_contravariant_vector(3, contravariant_vectors,
                                                        i, j, 1, right_element)
        end

        # If the mapping is orientation-reversing, the normal vector will be reversed (see above).
        # However, the flux now has the wrong sign, since we need the physical flux in normal direction.
        flux = sign_jacobian * surface_flux(u_ll, u_rr, normal_direction, equations)

        for v in eachvariable(equations)
            surface_flux_values[v, i, j, right_direction, left_element] = flux[v]
            surface_flux_values[v, i, j, left_direction, right_element] = flux[v]
        end
    end

    return nothing
end

@inline function calc_interface_flux!(surface_flux_values, left_element, right_element,
                                      orientation, u,
                                      mesh::StructuredMesh{3},
                                      nonconservative_terms::True, equations,
                                      surface_integral, dg::DG, cache)
    # See comment on `calc_interface_flux!` with `nonconservative_terms::False`
    if left_element <= 0 # left_element = 0 at boundaries
        return surface_flux_values
    end

    surface_flux, nonconservative_flux = surface_integral.surface_flux
    @unpack contravariant_vectors, inverse_jacobian = cache.elements

    right_direction = 2 * orientation
    left_direction = right_direction - 1

    for j in eachnode(dg), i in eachnode(dg)
        if orientation == 1
            u_ll = get_node_vars(u, equations, dg, nnodes(dg), i, j, left_element)
            u_rr = get_node_vars(u, equations, dg, 1, i, j, right_element)

            # If the mapping is orientation-reversing, the contravariant vectors' orientation
            # is reversed as well. The normal vector must be oriented in the direction
            # from `left_element` to `right_element`, or the numerical flux will be computed
            # incorrectly (downwind direction).
            sign_jacobian = sign(inverse_jacobian[1, i, j, right_element])

            # First contravariant vector Ja^1 as SVector
            normal_direction = sign_jacobian *
                               get_contravariant_vector(1, contravariant_vectors,
                                                        1, i, j, right_element)
        elseif orientation == 2
            u_ll = get_node_vars(u, equations, dg, i, nnodes(dg), j, left_element)
            u_rr = get_node_vars(u, equations, dg, i, 1, j, right_element)

            # See above
            sign_jacobian = sign(inverse_jacobian[i, 1, j, right_element])

            # Second contravariant vector Ja^2 as SVector
            normal_direction = sign_jacobian *
                               get_contravariant_vector(2, contravariant_vectors,
                                                        i, 1, j, right_element)
        else # orientation == 3
            u_ll = get_node_vars(u, equations, dg, i, j, nnodes(dg), left_element)
            u_rr = get_node_vars(u, equations, dg, i, j, 1, right_element)

            # See above
            sign_jacobian = sign(inverse_jacobian[i, j, 1, right_element])

            # Third contravariant vector Ja^3 as SVector
            normal_direction = sign_jacobian *
                               get_contravariant_vector(3, contravariant_vectors,
                                                        i, j, 1, right_element)
        end

        # If the mapping is orientation-reversing, the normal vector will be reversed (see above).
        # However, the flux now has the wrong sign, since we need the physical flux in normal direction.
        flux = sign_jacobian * surface_flux(u_ll, u_rr, normal_direction, equations)

        # Compute both nonconservative fluxes
        # Scale with sign_jacobian to ensure that the normal_direction matches that
        # from the flux above
        noncons_left = sign_jacobian *
                       nonconservative_flux(u_ll, u_rr, normal_direction, equations)
        noncons_right = sign_jacobian *
                        nonconservative_flux(u_rr, u_ll, normal_direction, equations)

        for v in eachvariable(equations)
            # Note the factor 0.5 necessary for the nonconservative fluxes based on
            # the interpretation of global SBP operators coupled discontinuously via
            # central fluxes/SATs
            surface_flux_values[v, i, j, right_direction, left_element] = flux[v] +
                                                                          0.5f0 *
                                                                          noncons_left[v]
            surface_flux_values[v, i, j, left_direction, right_element] = flux[v] +
                                                                          0.5f0 *
                                                                          noncons_right[v]
        end
    end

    return nothing
end

# TODO: Taal dimension agnostic
function calc_boundary_flux!(cache, u, t, boundary_condition::BoundaryConditionPeriodic,
                             mesh::StructuredMesh{3}, equations, surface_integral,
                             dg::DG)
    @assert isperiodic(mesh)
end

function calc_boundary_flux!(cache, u, t, boundary_conditions::NamedTuple,
                             mesh::StructuredMesh{3}, equations, surface_integral,
                             dg::DG)
    @unpack surface_flux_values = cache.elements
    linear_indices = LinearIndices(size(mesh))

    for cell_z in axes(mesh, 3), cell_y in axes(mesh, 2)
        # Negative x-direction
        direction = 1
        element = linear_indices[begin, cell_y, cell_z]

        for k in eachnode(dg), j in eachnode(dg)
            calc_boundary_flux_by_direction!(surface_flux_values, u, t, 1,
                                             boundary_conditions[direction],
                                             mesh,
                                             have_nonconservative_terms(equations),
                                             equations, surface_integral, dg,
                                             cache,
                                             direction, (1, j, k), (j, k), element)
        end

        # Positive x-direction
        direction = 2
        element = linear_indices[end, cell_y, cell_z]

        for k in eachnode(dg), j in eachnode(dg)
            calc_boundary_flux_by_direction!(surface_flux_values, u, t, 1,
                                             boundary_conditions[direction],
                                             mesh,
                                             have_nonconservative_terms(equations),
                                             equations, surface_integral, dg,
                                             cache,
                                             direction, (nnodes(dg), j, k), (j, k),
                                             element)
        end
    end

    for cell_z in axes(mesh, 3), cell_x in axes(mesh, 1)
        # Negative y-direction
        direction = 3
        element = linear_indices[cell_x, begin, cell_z]

        for k in eachnode(dg), i in eachnode(dg)
            calc_boundary_flux_by_direction!(surface_flux_values, u, t, 2,
                                             boundary_conditions[direction],
                                             mesh,
                                             have_nonconservative_terms(equations),
                                             equations, surface_integral, dg,
                                             cache,
                                             direction, (i, 1, k), (i, k), element)
        end

        # Positive y-direction
        direction = 4
        element = linear_indices[cell_x, end, cell_z]

        for k in eachnode(dg), i in eachnode(dg)
            calc_boundary_flux_by_direction!(surface_flux_values, u, t, 2,
                                             boundary_conditions[direction],
                                             mesh,
                                             have_nonconservative_terms(equations),
                                             equations, surface_integral, dg,
                                             cache,
                                             direction, (i, nnodes(dg), k), (i, k),
                                             element)
        end
    end

    for cell_y in axes(mesh, 2), cell_x in axes(mesh, 1)
        # Negative z-direction
        direction = 5
        element = linear_indices[cell_x, cell_y, begin]

        for j in eachnode(dg), i in eachnode(dg)
            calc_boundary_flux_by_direction!(surface_flux_values, u, t, 3,
                                             boundary_conditions[direction],
                                             mesh,
                                             have_nonconservative_terms(equations),
                                             equations, surface_integral, dg,
                                             cache,
                                             direction, (i, j, 1), (i, j), element)
        end

        # Positive z-direction
        direction = 6
        element = linear_indices[cell_x, cell_y, end]

        for j in eachnode(dg), i in eachnode(dg)
            calc_boundary_flux_by_direction!(surface_flux_values, u, t, 3,
                                             boundary_conditions[direction],
                                             mesh,
                                             have_nonconservative_terms(equations),
                                             equations, surface_integral, dg,
                                             cache,
                                             direction, (i, j, nnodes(dg)), (i, j),
                                             element)
        end
    end
end

function apply_jacobian!(du,
                         mesh::Union{StructuredMesh{3}, P4estMesh{3}, T8codeMesh{3}},
                         equations, dg::DG, cache)
    @threaded for element in eachelement(dg, cache)
        for k in eachnode(dg), j in eachnode(dg), i in eachnode(dg)
            factor = -cache.elements.inverse_jacobian[i, j, k, element]

            for v in eachvariable(equations)
                du[v, i, j, k, element] *= factor
            end
        end
    end

    return nothing
end
end # @muladd<|MERGE_RESOLUTION|>--- conflicted
+++ resolved
@@ -60,11 +60,7 @@
                                    element,
                                    mesh::Union{StructuredMesh{3}, P4estMesh{3},
                                                T8codeMesh{3}},
-<<<<<<< HEAD
                                    have_nonconservative_terms::False,
-=======
-                                   nonconservative_terms::False,
->>>>>>> 54d14d58
                                    have_aux_node_vars::False, equations,
                                    dg::DGSEM, cache, alpha = true)
     # true * [some floating point value] == [exactly the same floating point value]
@@ -180,11 +176,7 @@
                                            element,
                                            mesh::Union{StructuredMesh{3}, P4estMesh{3},
                                                        T8codeMesh{3}},
-<<<<<<< HEAD
-                                           have_nonconservative_terms::False,
-=======
                                            nonconservative_terms::False,
->>>>>>> 54d14d58
                                            have_aux_node_vars::False, equations,
                                            volume_flux, dg::DGSEM, cache, alpha = true)
     # true * [some floating point value] == [exactly the same floating point value]
@@ -260,7 +252,6 @@
                                            element,
                                            mesh::Union{StructuredMesh{3}, P4estMesh{3},
                                                        T8codeMesh{3}},
-<<<<<<< HEAD
                                            have_nonconservative_terms::False,
                                            have_aux_node_vars::True, equations,
                                            volume_flux, dg::DGSEM, cache, alpha = true)
@@ -342,11 +333,8 @@
                                            element,
                                            mesh::Union{StructuredMesh{3}, P4estMesh{3},
                                                        T8codeMesh{3}},
-                                           nonconservative_terms::True, equations,
-=======
                                            nonconservative_terms::True,
                                            have_aux_node_vars::False, equations,
->>>>>>> 54d14d58
                                            volume_flux, dg::DGSEM, cache, alpha = true)
     @unpack derivative_split = dg.basis
     @unpack contravariant_vectors = cache.elements
