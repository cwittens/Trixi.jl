# By default, Julia/LLVM does not use fused multiply-add operations (FMAs).
# Since these FMAs can increase the performance of many numerical algorithms,
# we need to opt-in explicitly.
# See https://ranocha.de/blog/Optimizing_EC_Trixi for further details.
@muladd begin
#! format: noindent

# this method is used when the indicator is constructed as for shock-capturing volume integrals
function create_cache(::Type{IndicatorHennemannGassner},
                      equations::AbstractEquations{2}, basis::LobattoLegendreBasis)
    alpha = Vector{real(basis)}()
    alpha_tmp = similar(alpha)

    A = Array{real(basis), ndims(equations)}
    indicator_threaded = [A(undef, nnodes(basis), nnodes(basis))
                          for _ in 1:Threads.nthreads()]
    modal_threaded = [A(undef, nnodes(basis), nnodes(basis))
                      for _ in 1:Threads.nthreads()]
    modal_tmp1_threaded = [A(undef, nnodes(basis), nnodes(basis))
                           for _ in 1:Threads.nthreads()]

    return (; alpha, alpha_tmp, indicator_threaded, modal_threaded, modal_tmp1_threaded)
end

# this method is used when the indicator is constructed as for AMR
function create_cache(typ::Type{IndicatorHennemannGassner}, mesh,
                      equations::AbstractEquations{2}, dg::DGSEM, cache)
    create_cache(typ, equations, dg.basis)
end

# Use this function barrier and unpack inside to avoid passing closures to Polyester.jl
# with @batch (@threaded).
# Otherwise, @threaded does not work here with Julia ARM on macOS.
# See https://github.com/JuliaSIMD/Polyester.jl/issues/88.
@inline function calc_indicator_hennemann_gassner!(indicator_hg, threshold, parameter_s,
                                                   u,
                                                   element, mesh::AbstractMesh{2},
                                                   equations, dg, cache)
    @unpack alpha_max, alpha_min, alpha_smooth, variable = indicator_hg
    @unpack alpha, alpha_tmp, indicator_threaded, modal_threaded,
    modal_tmp1_threaded = indicator_hg.cache

    indicator = indicator_threaded[Threads.threadid()]
    modal = modal_threaded[Threads.threadid()]
    modal_tmp1 = modal_tmp1_threaded[Threads.threadid()]

    # Calculate indicator variables at Gauss-Lobatto nodes
    for j in eachnode(dg), i in eachnode(dg)
        u_local = get_node_vars(u, equations, dg, i, j, element)
        indicator[i, j] = indicator_hg.variable(u_local, equations)
    end

    # Convert to modal representation
    multiply_scalar_dimensionwise!(modal, dg.basis.inverse_vandermonde_legendre,
                                   indicator, modal_tmp1)

    # Calculate total energies for all modes, without highest, without two highest
    total_energy = zero(eltype(modal))
    for j in 1:nnodes(dg), i in 1:nnodes(dg)
        total_energy += modal[i, j]^2
    end
    total_energy_clip1 = zero(eltype(modal))
    for j in 1:(nnodes(dg) - 1), i in 1:(nnodes(dg) - 1)
        total_energy_clip1 += modal[i, j]^2
    end
    total_energy_clip2 = zero(eltype(modal))
    for j in 1:(nnodes(dg) - 2), i in 1:(nnodes(dg) - 2)
        total_energy_clip2 += modal[i, j]^2
    end

    # Calculate energy in higher modes
    if !(iszero(total_energy))
        energy_frac_1 = (total_energy - total_energy_clip1) / total_energy
    else
        energy_frac_1 = zero(total_energy)
    end
    if !(iszero(total_energy_clip1))
        energy_frac_2 = (total_energy_clip1 - total_energy_clip2) / total_energy_clip1
    else
        energy_frac_2 = zero(total_energy_clip1)
    end
    energy = max(energy_frac_1, energy_frac_2)

    alpha_element = 1 / (1 + exp(-parameter_s / threshold * (energy - threshold)))

    # Take care of the case close to pure DG
    if alpha_element < alpha_min
        alpha_element = zero(alpha_element)
    end

    # Take care of the case close to pure FV
    if alpha_element > 1 - alpha_min
        alpha_element = one(alpha_element)
    end

    # Clip the maximum amount of FV allowed
    alpha[element] = min(alpha_max, alpha_element)
end

# Diffuse alpha values by setting each alpha to at least 50% of neighboring elements' alpha
function apply_smoothing!(mesh::Union{TreeMesh{2}, P4estMesh{2}, T8codeMesh{2}}, alpha,
                          alpha_tmp, dg,
                          cache)
    # Copy alpha values such that smoothing is indpedenent of the element access order
    alpha_tmp .= alpha

    # Loop over interfaces
    for interface in eachinterface(dg, cache)
        # Get neighboring element ids
        left = cache.interfaces.neighbor_ids[1, interface]
        right = cache.interfaces.neighbor_ids[2, interface]

        # Apply smoothing
        alpha[left] = max(alpha_tmp[left], 0.5 * alpha_tmp[right], alpha[left])
        alpha[right] = max(alpha_tmp[right], 0.5 * alpha_tmp[left], alpha[right])
    end

    # Loop over L2 mortars
    for mortar in eachmortar(dg, cache)
        # Get neighboring element ids
        lower = cache.mortars.neighbor_ids[1, mortar]
        upper = cache.mortars.neighbor_ids[2, mortar]
        large = cache.mortars.neighbor_ids[3, mortar]

        # Apply smoothing
        alpha[lower] = max(alpha_tmp[lower], 0.5 * alpha_tmp[large], alpha[lower])
        alpha[upper] = max(alpha_tmp[upper], 0.5 * alpha_tmp[large], alpha[upper])
        alpha[large] = max(alpha_tmp[large], 0.5 * alpha_tmp[lower], alpha[large])
        alpha[large] = max(alpha_tmp[large], 0.5 * alpha_tmp[upper], alpha[large])
    end

    return alpha
end

# this method is used when the indicator is constructed as for shock-capturing volume integrals
function create_cache(::Type{IndicatorLöhner}, equations::AbstractEquations{2},
                      basis::LobattoLegendreBasis)
    alpha = Vector{real(basis)}()

    A = Array{real(basis), ndims(equations)}
    indicator_threaded = [A(undef, nnodes(basis), nnodes(basis))
                          for _ in 1:Threads.nthreads()]

    return (; alpha, indicator_threaded)
end

# this method is used when the indicator is constructed as for AMR
function create_cache(typ::Type{IndicatorLöhner}, mesh, equations::AbstractEquations{2},
                      dg::DGSEM, cache)
    create_cache(typ, equations, dg.basis)
end

function (löhner::IndicatorLöhner)(u::AbstractArray{<:Any, 4},
                                   mesh, equations, dg::DGSEM, cache;
                                   kwargs...)
    @assert nnodes(dg)>=3 "IndicatorLöhner only works for nnodes >= 3 (polydeg > 1)"
    @unpack alpha, indicator_threaded = löhner.cache
    resize!(alpha, nelements(dg, cache))

    @threaded for element in eachelement(dg, cache)
        indicator = indicator_threaded[Threads.threadid()]

        # Calculate indicator variables at Gauss-Lobatto nodes
        for j in eachnode(dg), i in eachnode(dg)
            u_local = get_node_vars(u, equations, dg, i, j, element)
            indicator[i, j] = löhner.variable(u_local, equations)
        end

        estimate = zero(real(dg))
        for j in eachnode(dg), i in 2:(nnodes(dg) - 1)
            # x direction
            u0 = indicator[i, j]
            up = indicator[i + 1, j]
            um = indicator[i - 1, j]
            estimate = max(estimate, local_löhner_estimate(um, u0, up, löhner))
        end

        for j in 2:(nnodes(dg) - 1), i in eachnode(dg)
            # y direction
            u0 = indicator[i, j]
            up = indicator[i, j + 1]
            um = indicator[i, j - 1]
            estimate = max(estimate, local_löhner_estimate(um, u0, up, löhner))
        end

        # use the maximum as DG element indicator
        alpha[element] = estimate
    end

    return alpha
end

# this method is used when the indicator is constructed as for shock-capturing volume integrals
function create_cache(::Type{IndicatorMax}, equations::AbstractEquations{2},
                      basis::LobattoLegendreBasis)
    alpha = Vector{real(basis)}()

    A = Array{real(basis), ndims(equations)}
    indicator_threaded = [A(undef, nnodes(basis), nnodes(basis))
                          for _ in 1:Threads.nthreads()]

    return (; alpha, indicator_threaded)
end

# this method is used when the indicator is constructed as for AMR
function create_cache(typ::Type{IndicatorMax}, mesh, equations::AbstractEquations{2},
                      dg::DGSEM, cache)
    cache = create_cache(typ, equations, dg.basis)
end

function (indicator_max::IndicatorMax)(u::AbstractArray{<:Any, 4},
                                       mesh, equations, dg::DGSEM, cache;
                                       kwargs...)
    @unpack alpha, indicator_threaded = indicator_max.cache
    resize!(alpha, nelements(dg, cache))
    indicator_variable = indicator_max.variable

    @threaded for element in eachelement(dg, cache)
        indicator = indicator_threaded[Threads.threadid()]

        # Calculate indicator variables at Gauss-Lobatto nodes
        for j in eachnode(dg), i in eachnode(dg)
            u_local = get_node_vars(u, equations, dg, i, j, element)
            indicator[i, j] = indicator_variable(u_local, equations)
        end

        alpha[element] = maximum(indicator)
    end

    return alpha
end
<<<<<<< HEAD

function create_cache(::Type{IndicatorClamp}, equations::AbstractEquations{2}, basis::LobattoLegendreBasis)
  alpha = Vector{real(basis)}()

  return (; alpha, basis.weights)
end

function create_cache(typ::Type{IndicatorClamp}, mesh, equations::AbstractEquations{2}, dg::DGSEM, cache)
  cache = create_cache(typ, equations, dg.basis)
end

function (indicator_clamp::IndicatorClamp)(u::AbstractArray{<:Any,4},
                                           mesh, equations, dg::DGSEM, cache;
                                           kwargs...)
  @unpack alpha, weights = indicator_clamp.cache
  resize!(alpha, nelements(dg, cache))

  @threaded for element in eachelement(dg, cache)
    mean = zero(real(dg.basis))

    for j in eachnode(dg), i in eachnode(dg)
      u_local = get_node_vars(u, equations, dg, i, j, element)
      mean += indicator_clamp.variable(u_local, equations) * weights[i]*weights[j]
    end
    mean *= 0.25

    if indicator_clamp.min <= mean <= indicator_clamp.max
      alpha[element] =  1.0
    else
      alpha[element] = -1.0
    end
  end

  return alpha
end

# this method is used when the indicator is constructed as for shock-capturing volume integrals
# empty cache is default
function create_cache(::Type{IndicatorNeuralNetwork},
                      equations::AbstractEquations{2}, basis::LobattoLegendreBasis)
    return NamedTuple()
end

# cache for NeuralNetworkPerssonPeraire-type indicator
function create_cache(::Type{IndicatorNeuralNetwork{NeuralNetworkPerssonPeraire}},
                      equations::AbstractEquations{2}, basis::LobattoLegendreBasis)
    alpha = Vector{real(basis)}()
    alpha_tmp = similar(alpha)
    A = Array{real(basis), ndims(equations)}

    @assert nnodes(basis)>=4 "Indicator only works for nnodes >= 4 (polydeg > 2)"

    prototype = A(undef, nnodes(basis), nnodes(basis))
    indicator_threaded = [similar(prototype) for _ in 1:Threads.nthreads()]
    modal_threaded = [similar(prototype) for _ in 1:Threads.nthreads()]
    modal_tmp1_threaded = [similar(prototype) for _ in 1:Threads.nthreads()]

    return (; alpha, alpha_tmp, indicator_threaded, modal_threaded, modal_tmp1_threaded)
end

# cache for NeuralNetworkRayHesthaven-type indicator
function create_cache(::Type{IndicatorNeuralNetwork{NeuralNetworkRayHesthaven}},
                      equations::AbstractEquations{2}, basis::LobattoLegendreBasis)
    alpha = Vector{real(basis)}()
    alpha_tmp = similar(alpha)
    A = Array{real(basis), ndims(equations)}

    prototype = A(undef, nnodes(basis), nnodes(basis))
    indicator_threaded = [similar(prototype) for _ in 1:Threads.nthreads()]
    modal_threaded = [similar(prototype) for _ in 1:Threads.nthreads()]
    modal_tmp1_threaded = [similar(prototype) for _ in 1:Threads.nthreads()]

    network_input = Vector{Float64}(undef, 15)
    neighbor_ids = Array{Int64}(undef, 8)
    neighbor_mean = Array{Float64}(undef, 4, 3)

    return (; alpha, alpha_tmp, indicator_threaded, modal_threaded, modal_tmp1_threaded,
            network_input, neighbor_ids, neighbor_mean)
end

# cache for NeuralNetworkCNN-type indicator
function create_cache(::Type{IndicatorNeuralNetwork{NeuralNetworkCNN}},
                      equations::AbstractEquations{2}, basis::LobattoLegendreBasis)
    alpha = Vector{real(basis)}()
    alpha_tmp = similar(alpha)
    A = Array{real(basis), ndims(equations)}

    prototype = A(undef, nnodes(basis), nnodes(basis))
    indicator_threaded = [similar(prototype) for _ in 1:Threads.nthreads()]
    n_cnn = 4
    nodes, _ = gauss_lobatto_nodes_weights(nnodes(basis))
    cnn_nodes, _ = gauss_lobatto_nodes_weights(n_cnn)
    vandermonde = polynomial_interpolation_matrix(nodes, cnn_nodes)
    network_input = Array{Float32}(undef, n_cnn, n_cnn, 1, 1)

    return (; alpha, alpha_tmp, indicator_threaded, nodes, cnn_nodes, vandermonde,
            network_input)
end

# this method is used when the indicator is constructed as for AMR
function create_cache(typ::Type{<:IndicatorNeuralNetwork},
                      mesh, equations::AbstractEquations{2}, dg::DGSEM, cache)
    create_cache(typ, equations, dg.basis)
end

function (indicator_ann::IndicatorNeuralNetwork{NeuralNetworkPerssonPeraire})(u,
                                                                              mesh::TreeMesh{
                                                                                             2
                                                                                             },
                                                                              equations,
                                                                              dg::DGSEM,
                                                                              cache;
                                                                              kwargs...)
    @unpack indicator_type, alpha_max, alpha_min, alpha_smooth, alpha_continuous, alpha_amr, variable, network = indicator_ann

    @unpack alpha, alpha_tmp, indicator_threaded, modal_threaded, modal_tmp1_threaded = indicator_ann.cache
    # TODO: Taal refactor, when to `resize!` stuff changed possibly by AMR?
    #       Shall we implement `resize!(semi::AbstractSemidiscretization, new_size)`
    #       or just `resize!` whenever we call the relevant methods as we do now?
    resize!(alpha, nelements(dg, cache))
    if alpha_smooth
        resize!(alpha_tmp, nelements(dg, cache))
    end

    @threaded for element in eachelement(dg, cache)
        indicator = indicator_threaded[Threads.threadid()]
        modal = modal_threaded[Threads.threadid()]
        modal_tmp1 = modal_tmp1_threaded[Threads.threadid()]

        # Calculate indicator variables at Gauss-Lobatto nodes
        for j in eachnode(dg), i in eachnode(dg)
            u_local = get_node_vars(u, equations, dg, i, j, element)
            indicator[i, j] = indicator_ann.variable(u_local, equations)
        end

        # Convert to modal representation
        multiply_scalar_dimensionwise!(modal, dg.basis.inverse_vandermonde_legendre,
                                       indicator, modal_tmp1)

        # Calculate total energies for all modes, without highest, without two highest
        total_energy = zero(eltype(modal))
        for j in 1:nnodes(dg), i in 1:nnodes(dg)
            total_energy += modal[i, j]^2
        end
        total_energy_clip1 = zero(eltype(modal))
        for j in 1:(nnodes(dg) - 1), i in 1:(nnodes(dg) - 1)
            total_energy_clip1 += modal[i, j]^2
        end
        total_energy_clip2 = zero(eltype(modal))
        for j in 1:(nnodes(dg) - 2), i in 1:(nnodes(dg) - 2)
            total_energy_clip2 += modal[i, j]^2
        end
        total_energy_clip3 = zero(eltype(modal))
        for j in 1:(nnodes(dg) - 3), i in 1:(nnodes(dg) - 3)
            total_energy_clip3 += modal[i, j]^2
        end

        # Calculate energy in higher modes and polynomial degree for the network input
        X1 = (total_energy - total_energy_clip1) / total_energy
        X2 = (total_energy_clip1 - total_energy_clip2) / total_energy_clip1
        X3 = (total_energy_clip2 - total_energy_clip3) / total_energy_clip2
        X4 = nnodes(dg)
        network_input = SVector(X1, X2, X3, X4)

        # Scale input data
        network_input = network_input /
                        max(maximum(abs, network_input), one(eltype(network_input)))
        probability_troubled_cell = network(network_input)[1]

        # Compute indicator value
        alpha[element] = probability_to_indicator(probability_troubled_cell,
                                                  alpha_continuous,
                                                  alpha_amr, alpha_min, alpha_max)
    end

    if alpha_smooth
        apply_smoothing!(mesh, alpha, alpha_tmp, dg, cache)
    end

    return alpha
end

function (indicator_ann::IndicatorNeuralNetwork{NeuralNetworkRayHesthaven})(u,
                                                                            mesh::TreeMesh{
                                                                                           2
                                                                                           },
                                                                            equations,
                                                                            dg::DGSEM,
                                                                            cache;
                                                                            kwargs...)
    @unpack indicator_type, alpha_max, alpha_min, alpha_smooth, alpha_continuous, alpha_amr, variable, network = indicator_ann

    @unpack alpha, alpha_tmp, indicator_threaded, modal_threaded, modal_tmp1_threaded, network_input, neighbor_ids, neighbor_mean = indicator_ann.cache #X, network_input
    # TODO: Taal refactor, when to `resize!` stuff changed possibly by AMR?
    #       Shall we implement `resize!(semi::AbstractSemidiscretization, new_size)`
    #       or just `resize!` whenever we call the relevant methods as we do now?
    resize!(alpha, nelements(dg, cache))
    if alpha_smooth
        resize!(alpha_tmp, nelements(dg, cache))
    end

    c2e = zeros(Int, length(mesh.tree))
    for element in eachelement(dg, cache)
        c2e[cache.elements.cell_ids[element]] = element
    end

    X = Array{Float64}(undef, 3, nelements(dg, cache))

    @threaded for element in eachelement(dg, cache)
        indicator = indicator_threaded[Threads.threadid()]
        modal = modal_threaded[Threads.threadid()]
        modal_tmp1 = modal_tmp1_threaded[Threads.threadid()]

        # Calculate indicator variables at Gauss-Lobatto nodes
        for j in eachnode(dg), i in eachnode(dg)
            u_local = get_node_vars(u, equations, dg, i, j, element)
            indicator[i, j] = indicator_ann.variable(u_local, equations)
        end

        # Convert to modal representation
        multiply_scalar_dimensionwise!(modal, dg.basis.inverse_vandermonde_legendre,
                                       indicator, modal_tmp1)
        # Save linear modal coefficients for the network input
        X[1, element] = modal[1, 1]
        X[2, element] = modal[1, 2]
        X[3, element] = modal[2, 1]
    end

    @threaded for element in eachelement(dg, cache)
        cell_id = cache.elements.cell_ids[element]

        network_input[1] = X[1, element]
        network_input[2] = X[2, element]
        network_input[3] = X[3, element]

        for direction in eachdirection(mesh.tree)
            if direction == 1 # -x
                dir = 4
            elseif direction == 2 # +x
                dir = 1
            elseif direction == 3 # -y
                dir = 3
            elseif direction == 4 # +y
                dir = 2
            end

            # Of no neighbor exists and current cell is not small
            if !has_any_neighbor(mesh.tree, cell_id, direction)
                network_input[3 * dir + 1] = X[1, element]
                network_input[3 * dir + 2] = X[2, element]
                network_input[3 * dir + 3] = X[3, element]
                continue
            end

            # Get Input data from neighbors
            if has_neighbor(mesh.tree, cell_id, direction)
                neighbor_cell_id = mesh.tree.neighbor_ids[direction, cell_id]
                if has_children(mesh.tree, neighbor_cell_id) # Cell has small neighbor
                    # Mean over 4 neighbor cells
                    neighbor_ids[1] = mesh.tree.child_ids[1, neighbor_cell_id]
                    neighbor_ids[2] = mesh.tree.child_ids[2, neighbor_cell_id]
                    neighbor_ids[3] = mesh.tree.child_ids[3, neighbor_cell_id]
                    neighbor_ids[4] = mesh.tree.child_ids[4, neighbor_cell_id]

                    for i in 1:4
                        if has_children(mesh.tree, neighbor_ids[i])
                            neighbor_ids5 = c2e[mesh.tree.child_ids[1, neighbor_ids[i]]]
                            neighbor_ids6 = c2e[mesh.tree.child_ids[2, neighbor_ids[i]]]
                            neighbor_ids7 = c2e[mesh.tree.child_ids[3, neighbor_ids[i]]]
                            neighbor_ids8 = c2e[mesh.tree.child_ids[4, neighbor_ids[i]]]

                            neighbor_mean[i, 1] = (X[1, neighbor_ids5] +
                                                   X[1, neighbor_ids6] +
                                                   X[1, neighbor_ids7] +
                                                   X[1, neighbor_ids8]) / 4
                            neighbor_mean[i, 2] = (X[2, neighbor_ids5] +
                                                   X[2, neighbor_ids6] +
                                                   X[2, neighbor_ids7] +
                                                   X[2, neighbor_ids8]) / 4
                            neighbor_mean[i, 3] = (X[3, neighbor_ids5] +
                                                   X[3, neighbor_ids6] +
                                                   X[3, neighbor_ids7] +
                                                   X[3, neighbor_ids8]) / 4
                        else
                            neighbor_id = c2e[neighbor_ids[i]]
                            neighbor_mean[i, 1] = X[1, neighbor_id]
                            neighbor_mean[i, 2] = X[2, neighbor_id]
                            neighbor_mean[i, 3] = X[3, neighbor_id]
                        end
                    end
                    network_input[3 * dir + 1] = (neighbor_mean[1, 1] +
                                                  neighbor_mean[2, 1] +
                                                  neighbor_mean[3, 1] +
                                                  neighbor_mean[4, 1]) / 4
                    network_input[3 * dir + 2] = (neighbor_mean[1, 2] +
                                                  neighbor_mean[2, 2] +
                                                  neighbor_mean[3, 2] +
                                                  neighbor_mean[4, 2]) / 4
                    network_input[3 * dir + 3] = (neighbor_mean[1, 3] +
                                                  neighbor_mean[2, 3] +
                                                  neighbor_mean[3, 3] +
                                                  neighbor_mean[4, 3]) / 4

                else # Cell has same refinement level neighbor
                    neighbor_id = c2e[neighbor_cell_id]
                    network_input[3 * dir + 1] = X[1, neighbor_id]
                    network_input[3 * dir + 2] = X[2, neighbor_id]
                    network_input[3 * dir + 3] = X[3, neighbor_id]
                end
            else # Cell is small and has large neighbor
                parent_id = mesh.tree.parent_ids[cell_id]
                neighbor_id = c2e[mesh.tree.neighbor_ids[direction, parent_id]]

                network_input[3 * dir + 1] = X[1, neighbor_id]
                network_input[3 * dir + 2] = X[2, neighbor_id]
                network_input[3 * dir + 3] = X[3, neighbor_id]
            end
        end

        # Scale input data
        network_input = network_input /
                        max(maximum(abs, network_input), one(eltype(network_input)))
        probability_troubled_cell = network(network_input)[1]

        # Compute indicator value
        alpha[element] = probability_to_indicator(probability_troubled_cell,
                                                  alpha_continuous,
                                                  alpha_amr, alpha_min, alpha_max)
    end

    if alpha_smooth
        apply_smoothing!(mesh, alpha, alpha_tmp, dg, cache)
    end

    return alpha
end

function (indicator_ann::IndicatorNeuralNetwork{NeuralNetworkCNN})(u, mesh::TreeMesh{2},
                                                                   equations, dg::DGSEM,
                                                                   cache; kwargs...)
    @unpack indicator_type, alpha_max, alpha_min, alpha_smooth, alpha_continuous, alpha_amr, variable, network = indicator_ann

    @unpack alpha, alpha_tmp, indicator_threaded, nodes, cnn_nodes, vandermonde, network_input = indicator_ann.cache
    # TODO: Taal refactor, when to `resize!` stuff changed possibly by AMR?
    #       Shall we implement `resize!(semi::AbstractSemidiscretization, new_size)`
    #       or just `resize!` whenever we call the relevant methods as we do now?
    resize!(alpha, nelements(dg, cache))
    if alpha_smooth
        resize!(alpha_tmp, nelements(dg, cache))
    end

    @threaded for element in eachelement(dg, cache)
        indicator = indicator_threaded[Threads.threadid()]

        # Calculate indicator variables at Gauss-Lobatto nodes
        for j in eachnode(dg), i in eachnode(dg)
            u_local = get_node_vars(u, equations, dg, i, j, element)
            indicator[i, j] = indicator_ann.variable(u_local, equations)
        end

        # Interpolate nodal data to 4x4 LGL nodes
        for j in 1:4, i in 1:4
            acc = zero(eltype(indicator))
            for jj in eachnode(dg), ii in eachnode(dg)
                acc += vandermonde[i, ii] * indicator[ii, jj] * vandermonde[j, jj]
            end
            network_input[i, j, 1, 1] = acc
        end

        # Scale input data
        network_input = network_input /
                        max(maximum(abs, network_input), one(eltype(network_input)))
        probability_troubled_cell = network(network_input)[1]

        # Compute indicator value
        alpha[element] = probability_to_indicator(probability_troubled_cell,
                                                  alpha_continuous,
                                                  alpha_amr, alpha_min, alpha_max)
    end

    if alpha_smooth
        apply_smoothing!(mesh, alpha, alpha_tmp, dg, cache)
    end

    return alpha
end
=======
>>>>>>> d1c20c6f
end # @muladd<|MERGE_RESOLUTION|>--- conflicted
+++ resolved
@@ -229,11 +229,9 @@
 
     return alpha
 end
-<<<<<<< HEAD
 
 function create_cache(::Type{IndicatorClamp}, equations::AbstractEquations{2}, basis::LobattoLegendreBasis)
   alpha = Vector{real(basis)}()
-
   return (; alpha, basis.weights)
 end
 
@@ -266,356 +264,4 @@
   return alpha
 end
 
-# this method is used when the indicator is constructed as for shock-capturing volume integrals
-# empty cache is default
-function create_cache(::Type{IndicatorNeuralNetwork},
-                      equations::AbstractEquations{2}, basis::LobattoLegendreBasis)
-    return NamedTuple()
-end
-
-# cache for NeuralNetworkPerssonPeraire-type indicator
-function create_cache(::Type{IndicatorNeuralNetwork{NeuralNetworkPerssonPeraire}},
-                      equations::AbstractEquations{2}, basis::LobattoLegendreBasis)
-    alpha = Vector{real(basis)}()
-    alpha_tmp = similar(alpha)
-    A = Array{real(basis), ndims(equations)}
-
-    @assert nnodes(basis)>=4 "Indicator only works for nnodes >= 4 (polydeg > 2)"
-
-    prototype = A(undef, nnodes(basis), nnodes(basis))
-    indicator_threaded = [similar(prototype) for _ in 1:Threads.nthreads()]
-    modal_threaded = [similar(prototype) for _ in 1:Threads.nthreads()]
-    modal_tmp1_threaded = [similar(prototype) for _ in 1:Threads.nthreads()]
-
-    return (; alpha, alpha_tmp, indicator_threaded, modal_threaded, modal_tmp1_threaded)
-end
-
-# cache for NeuralNetworkRayHesthaven-type indicator
-function create_cache(::Type{IndicatorNeuralNetwork{NeuralNetworkRayHesthaven}},
-                      equations::AbstractEquations{2}, basis::LobattoLegendreBasis)
-    alpha = Vector{real(basis)}()
-    alpha_tmp = similar(alpha)
-    A = Array{real(basis), ndims(equations)}
-
-    prototype = A(undef, nnodes(basis), nnodes(basis))
-    indicator_threaded = [similar(prototype) for _ in 1:Threads.nthreads()]
-    modal_threaded = [similar(prototype) for _ in 1:Threads.nthreads()]
-    modal_tmp1_threaded = [similar(prototype) for _ in 1:Threads.nthreads()]
-
-    network_input = Vector{Float64}(undef, 15)
-    neighbor_ids = Array{Int64}(undef, 8)
-    neighbor_mean = Array{Float64}(undef, 4, 3)
-
-    return (; alpha, alpha_tmp, indicator_threaded, modal_threaded, modal_tmp1_threaded,
-            network_input, neighbor_ids, neighbor_mean)
-end
-
-# cache for NeuralNetworkCNN-type indicator
-function create_cache(::Type{IndicatorNeuralNetwork{NeuralNetworkCNN}},
-                      equations::AbstractEquations{2}, basis::LobattoLegendreBasis)
-    alpha = Vector{real(basis)}()
-    alpha_tmp = similar(alpha)
-    A = Array{real(basis), ndims(equations)}
-
-    prototype = A(undef, nnodes(basis), nnodes(basis))
-    indicator_threaded = [similar(prototype) for _ in 1:Threads.nthreads()]
-    n_cnn = 4
-    nodes, _ = gauss_lobatto_nodes_weights(nnodes(basis))
-    cnn_nodes, _ = gauss_lobatto_nodes_weights(n_cnn)
-    vandermonde = polynomial_interpolation_matrix(nodes, cnn_nodes)
-    network_input = Array{Float32}(undef, n_cnn, n_cnn, 1, 1)
-
-    return (; alpha, alpha_tmp, indicator_threaded, nodes, cnn_nodes, vandermonde,
-            network_input)
-end
-
-# this method is used when the indicator is constructed as for AMR
-function create_cache(typ::Type{<:IndicatorNeuralNetwork},
-                      mesh, equations::AbstractEquations{2}, dg::DGSEM, cache)
-    create_cache(typ, equations, dg.basis)
-end
-
-function (indicator_ann::IndicatorNeuralNetwork{NeuralNetworkPerssonPeraire})(u,
-                                                                              mesh::TreeMesh{
-                                                                                             2
-                                                                                             },
-                                                                              equations,
-                                                                              dg::DGSEM,
-                                                                              cache;
-                                                                              kwargs...)
-    @unpack indicator_type, alpha_max, alpha_min, alpha_smooth, alpha_continuous, alpha_amr, variable, network = indicator_ann
-
-    @unpack alpha, alpha_tmp, indicator_threaded, modal_threaded, modal_tmp1_threaded = indicator_ann.cache
-    # TODO: Taal refactor, when to `resize!` stuff changed possibly by AMR?
-    #       Shall we implement `resize!(semi::AbstractSemidiscretization, new_size)`
-    #       or just `resize!` whenever we call the relevant methods as we do now?
-    resize!(alpha, nelements(dg, cache))
-    if alpha_smooth
-        resize!(alpha_tmp, nelements(dg, cache))
-    end
-
-    @threaded for element in eachelement(dg, cache)
-        indicator = indicator_threaded[Threads.threadid()]
-        modal = modal_threaded[Threads.threadid()]
-        modal_tmp1 = modal_tmp1_threaded[Threads.threadid()]
-
-        # Calculate indicator variables at Gauss-Lobatto nodes
-        for j in eachnode(dg), i in eachnode(dg)
-            u_local = get_node_vars(u, equations, dg, i, j, element)
-            indicator[i, j] = indicator_ann.variable(u_local, equations)
-        end
-
-        # Convert to modal representation
-        multiply_scalar_dimensionwise!(modal, dg.basis.inverse_vandermonde_legendre,
-                                       indicator, modal_tmp1)
-
-        # Calculate total energies for all modes, without highest, without two highest
-        total_energy = zero(eltype(modal))
-        for j in 1:nnodes(dg), i in 1:nnodes(dg)
-            total_energy += modal[i, j]^2
-        end
-        total_energy_clip1 = zero(eltype(modal))
-        for j in 1:(nnodes(dg) - 1), i in 1:(nnodes(dg) - 1)
-            total_energy_clip1 += modal[i, j]^2
-        end
-        total_energy_clip2 = zero(eltype(modal))
-        for j in 1:(nnodes(dg) - 2), i in 1:(nnodes(dg) - 2)
-            total_energy_clip2 += modal[i, j]^2
-        end
-        total_energy_clip3 = zero(eltype(modal))
-        for j in 1:(nnodes(dg) - 3), i in 1:(nnodes(dg) - 3)
-            total_energy_clip3 += modal[i, j]^2
-        end
-
-        # Calculate energy in higher modes and polynomial degree for the network input
-        X1 = (total_energy - total_energy_clip1) / total_energy
-        X2 = (total_energy_clip1 - total_energy_clip2) / total_energy_clip1
-        X3 = (total_energy_clip2 - total_energy_clip3) / total_energy_clip2
-        X4 = nnodes(dg)
-        network_input = SVector(X1, X2, X3, X4)
-
-        # Scale input data
-        network_input = network_input /
-                        max(maximum(abs, network_input), one(eltype(network_input)))
-        probability_troubled_cell = network(network_input)[1]
-
-        # Compute indicator value
-        alpha[element] = probability_to_indicator(probability_troubled_cell,
-                                                  alpha_continuous,
-                                                  alpha_amr, alpha_min, alpha_max)
-    end
-
-    if alpha_smooth
-        apply_smoothing!(mesh, alpha, alpha_tmp, dg, cache)
-    end
-
-    return alpha
-end
-
-function (indicator_ann::IndicatorNeuralNetwork{NeuralNetworkRayHesthaven})(u,
-                                                                            mesh::TreeMesh{
-                                                                                           2
-                                                                                           },
-                                                                            equations,
-                                                                            dg::DGSEM,
-                                                                            cache;
-                                                                            kwargs...)
-    @unpack indicator_type, alpha_max, alpha_min, alpha_smooth, alpha_continuous, alpha_amr, variable, network = indicator_ann
-
-    @unpack alpha, alpha_tmp, indicator_threaded, modal_threaded, modal_tmp1_threaded, network_input, neighbor_ids, neighbor_mean = indicator_ann.cache #X, network_input
-    # TODO: Taal refactor, when to `resize!` stuff changed possibly by AMR?
-    #       Shall we implement `resize!(semi::AbstractSemidiscretization, new_size)`
-    #       or just `resize!` whenever we call the relevant methods as we do now?
-    resize!(alpha, nelements(dg, cache))
-    if alpha_smooth
-        resize!(alpha_tmp, nelements(dg, cache))
-    end
-
-    c2e = zeros(Int, length(mesh.tree))
-    for element in eachelement(dg, cache)
-        c2e[cache.elements.cell_ids[element]] = element
-    end
-
-    X = Array{Float64}(undef, 3, nelements(dg, cache))
-
-    @threaded for element in eachelement(dg, cache)
-        indicator = indicator_threaded[Threads.threadid()]
-        modal = modal_threaded[Threads.threadid()]
-        modal_tmp1 = modal_tmp1_threaded[Threads.threadid()]
-
-        # Calculate indicator variables at Gauss-Lobatto nodes
-        for j in eachnode(dg), i in eachnode(dg)
-            u_local = get_node_vars(u, equations, dg, i, j, element)
-            indicator[i, j] = indicator_ann.variable(u_local, equations)
-        end
-
-        # Convert to modal representation
-        multiply_scalar_dimensionwise!(modal, dg.basis.inverse_vandermonde_legendre,
-                                       indicator, modal_tmp1)
-        # Save linear modal coefficients for the network input
-        X[1, element] = modal[1, 1]
-        X[2, element] = modal[1, 2]
-        X[3, element] = modal[2, 1]
-    end
-
-    @threaded for element in eachelement(dg, cache)
-        cell_id = cache.elements.cell_ids[element]
-
-        network_input[1] = X[1, element]
-        network_input[2] = X[2, element]
-        network_input[3] = X[3, element]
-
-        for direction in eachdirection(mesh.tree)
-            if direction == 1 # -x
-                dir = 4
-            elseif direction == 2 # +x
-                dir = 1
-            elseif direction == 3 # -y
-                dir = 3
-            elseif direction == 4 # +y
-                dir = 2
-            end
-
-            # Of no neighbor exists and current cell is not small
-            if !has_any_neighbor(mesh.tree, cell_id, direction)
-                network_input[3 * dir + 1] = X[1, element]
-                network_input[3 * dir + 2] = X[2, element]
-                network_input[3 * dir + 3] = X[3, element]
-                continue
-            end
-
-            # Get Input data from neighbors
-            if has_neighbor(mesh.tree, cell_id, direction)
-                neighbor_cell_id = mesh.tree.neighbor_ids[direction, cell_id]
-                if has_children(mesh.tree, neighbor_cell_id) # Cell has small neighbor
-                    # Mean over 4 neighbor cells
-                    neighbor_ids[1] = mesh.tree.child_ids[1, neighbor_cell_id]
-                    neighbor_ids[2] = mesh.tree.child_ids[2, neighbor_cell_id]
-                    neighbor_ids[3] = mesh.tree.child_ids[3, neighbor_cell_id]
-                    neighbor_ids[4] = mesh.tree.child_ids[4, neighbor_cell_id]
-
-                    for i in 1:4
-                        if has_children(mesh.tree, neighbor_ids[i])
-                            neighbor_ids5 = c2e[mesh.tree.child_ids[1, neighbor_ids[i]]]
-                            neighbor_ids6 = c2e[mesh.tree.child_ids[2, neighbor_ids[i]]]
-                            neighbor_ids7 = c2e[mesh.tree.child_ids[3, neighbor_ids[i]]]
-                            neighbor_ids8 = c2e[mesh.tree.child_ids[4, neighbor_ids[i]]]
-
-                            neighbor_mean[i, 1] = (X[1, neighbor_ids5] +
-                                                   X[1, neighbor_ids6] +
-                                                   X[1, neighbor_ids7] +
-                                                   X[1, neighbor_ids8]) / 4
-                            neighbor_mean[i, 2] = (X[2, neighbor_ids5] +
-                                                   X[2, neighbor_ids6] +
-                                                   X[2, neighbor_ids7] +
-                                                   X[2, neighbor_ids8]) / 4
-                            neighbor_mean[i, 3] = (X[3, neighbor_ids5] +
-                                                   X[3, neighbor_ids6] +
-                                                   X[3, neighbor_ids7] +
-                                                   X[3, neighbor_ids8]) / 4
-                        else
-                            neighbor_id = c2e[neighbor_ids[i]]
-                            neighbor_mean[i, 1] = X[1, neighbor_id]
-                            neighbor_mean[i, 2] = X[2, neighbor_id]
-                            neighbor_mean[i, 3] = X[3, neighbor_id]
-                        end
-                    end
-                    network_input[3 * dir + 1] = (neighbor_mean[1, 1] +
-                                                  neighbor_mean[2, 1] +
-                                                  neighbor_mean[3, 1] +
-                                                  neighbor_mean[4, 1]) / 4
-                    network_input[3 * dir + 2] = (neighbor_mean[1, 2] +
-                                                  neighbor_mean[2, 2] +
-                                                  neighbor_mean[3, 2] +
-                                                  neighbor_mean[4, 2]) / 4
-                    network_input[3 * dir + 3] = (neighbor_mean[1, 3] +
-                                                  neighbor_mean[2, 3] +
-                                                  neighbor_mean[3, 3] +
-                                                  neighbor_mean[4, 3]) / 4
-
-                else # Cell has same refinement level neighbor
-                    neighbor_id = c2e[neighbor_cell_id]
-                    network_input[3 * dir + 1] = X[1, neighbor_id]
-                    network_input[3 * dir + 2] = X[2, neighbor_id]
-                    network_input[3 * dir + 3] = X[3, neighbor_id]
-                end
-            else # Cell is small and has large neighbor
-                parent_id = mesh.tree.parent_ids[cell_id]
-                neighbor_id = c2e[mesh.tree.neighbor_ids[direction, parent_id]]
-
-                network_input[3 * dir + 1] = X[1, neighbor_id]
-                network_input[3 * dir + 2] = X[2, neighbor_id]
-                network_input[3 * dir + 3] = X[3, neighbor_id]
-            end
-        end
-
-        # Scale input data
-        network_input = network_input /
-                        max(maximum(abs, network_input), one(eltype(network_input)))
-        probability_troubled_cell = network(network_input)[1]
-
-        # Compute indicator value
-        alpha[element] = probability_to_indicator(probability_troubled_cell,
-                                                  alpha_continuous,
-                                                  alpha_amr, alpha_min, alpha_max)
-    end
-
-    if alpha_smooth
-        apply_smoothing!(mesh, alpha, alpha_tmp, dg, cache)
-    end
-
-    return alpha
-end
-
-function (indicator_ann::IndicatorNeuralNetwork{NeuralNetworkCNN})(u, mesh::TreeMesh{2},
-                                                                   equations, dg::DGSEM,
-                                                                   cache; kwargs...)
-    @unpack indicator_type, alpha_max, alpha_min, alpha_smooth, alpha_continuous, alpha_amr, variable, network = indicator_ann
-
-    @unpack alpha, alpha_tmp, indicator_threaded, nodes, cnn_nodes, vandermonde, network_input = indicator_ann.cache
-    # TODO: Taal refactor, when to `resize!` stuff changed possibly by AMR?
-    #       Shall we implement `resize!(semi::AbstractSemidiscretization, new_size)`
-    #       or just `resize!` whenever we call the relevant methods as we do now?
-    resize!(alpha, nelements(dg, cache))
-    if alpha_smooth
-        resize!(alpha_tmp, nelements(dg, cache))
-    end
-
-    @threaded for element in eachelement(dg, cache)
-        indicator = indicator_threaded[Threads.threadid()]
-
-        # Calculate indicator variables at Gauss-Lobatto nodes
-        for j in eachnode(dg), i in eachnode(dg)
-            u_local = get_node_vars(u, equations, dg, i, j, element)
-            indicator[i, j] = indicator_ann.variable(u_local, equations)
-        end
-
-        # Interpolate nodal data to 4x4 LGL nodes
-        for j in 1:4, i in 1:4
-            acc = zero(eltype(indicator))
-            for jj in eachnode(dg), ii in eachnode(dg)
-                acc += vandermonde[i, ii] * indicator[ii, jj] * vandermonde[j, jj]
-            end
-            network_input[i, j, 1, 1] = acc
-        end
-
-        # Scale input data
-        network_input = network_input /
-                        max(maximum(abs, network_input), one(eltype(network_input)))
-        probability_troubled_cell = network(network_input)[1]
-
-        # Compute indicator value
-        alpha[element] = probability_to_indicator(probability_troubled_cell,
-                                                  alpha_continuous,
-                                                  alpha_amr, alpha_min, alpha_max)
-    end
-
-    if alpha_smooth
-        apply_smoothing!(mesh, alpha, alpha_tmp, dg, cache)
-    end
-
-    return alpha
-end
-=======
->>>>>>> d1c20c6f
 end # @muladd