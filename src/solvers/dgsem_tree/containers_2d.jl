# By default, Julia/LLVM does not use fused multiply-add operations (FMAs).
# Since these FMAs can increase the performance of many numerical algorithms,
# we need to opt-in explicitly.
# See https://ranocha.de/blog/Optimizing_EC_Trixi for further details.
@muladd begin
#! format: noindent

# Container data structure (structure-of-arrays style) for DG elements
mutable struct ElementContainer2D{RealT <: Real, uEltype <: Real} <: AbstractContainer
    inverse_jacobian::Vector{RealT}        # [elements]
    node_coordinates::Array{RealT, 4}      # [orientation, i, j, elements]
    surface_flux_values::Array{uEltype, 4} # [variables, i, direction, elements]
    cell_ids::Vector{Int}                  # [elements]
    # internal `resize!`able storage
    _node_coordinates::Vector{RealT}
    _surface_flux_values::Vector{uEltype}
end

nvariables(elements::ElementContainer2D) = size(elements.surface_flux_values, 1)
nnodes(elements::ElementContainer2D) = size(elements.node_coordinates, 2)
Base.eltype(elements::ElementContainer2D) = eltype(elements.surface_flux_values)

# Only one-dimensional `Array`s are `resize!`able in Julia.
# Hence, we use `Vector`s as internal storage and `resize!`
# them whenever needed. Then, we reuse the same memory by
# `unsafe_wrap`ping multi-dimensional `Array`s around the
# internal storage.
function Base.resize!(elements::ElementContainer2D, capacity)
    n_nodes = nnodes(elements)
    n_variables = nvariables(elements)
    @unpack _node_coordinates, _surface_flux_values,
    inverse_jacobian, cell_ids = elements

    resize!(inverse_jacobian, capacity)

    resize!(_node_coordinates, 2 * n_nodes * n_nodes * capacity)
    elements.node_coordinates = unsafe_wrap(Array, pointer(_node_coordinates),
                                            (2, n_nodes, n_nodes, capacity))

    resize!(_surface_flux_values, n_variables * n_nodes * 2 * 2 * capacity)
    elements.surface_flux_values = unsafe_wrap(Array, pointer(_surface_flux_values),
                                               (n_variables, n_nodes, 2 * 2, capacity))

    resize!(cell_ids, capacity)

    return nothing
end

function ElementContainer2D{RealT, uEltype}(capacity::Integer, n_variables,
                                            n_nodes) where {RealT <: Real,
                                                            uEltype <: Real}
    nan_RealT = convert(RealT, NaN)
    nan_uEltype = convert(uEltype, NaN)

    # Initialize fields with defaults
    inverse_jacobian = fill(nan_RealT, capacity)

    _node_coordinates = fill(nan_RealT, 2 * n_nodes * n_nodes * capacity)
    node_coordinates = unsafe_wrap(Array, pointer(_node_coordinates),
                                   (2, n_nodes, n_nodes, capacity))

    _surface_flux_values = fill(nan_uEltype, n_variables * n_nodes * 2 * 2 * capacity)
    surface_flux_values = unsafe_wrap(Array, pointer(_surface_flux_values),
                                      (n_variables, n_nodes, 2 * 2, capacity))

    cell_ids = fill(typemin(Int), capacity)

    return ElementContainer2D{RealT, uEltype}(inverse_jacobian, node_coordinates,
                                              surface_flux_values, cell_ids,
                                              _node_coordinates, _surface_flux_values)
end

# Return number of elements
@inline nelements(elements::ElementContainer2D) = length(elements.cell_ids)
# TODO: Taal performance, 1:nelements(elements) vs. Base.OneTo(nelements(elements))
"""
    eachelement(elements::ElementContainer2D)

Return an iterator over the indices that specify the location in relevant data structures
for the elements in `elements`.
In particular, not the elements themselves are returned.
"""
@inline eachelement(elements::ElementContainer2D) = Base.OneTo(nelements(elements))
@inline Base.real(elements::ElementContainer2D) = eltype(elements.node_coordinates)

# Create element container and initialize element data
function init_elements(cell_ids, mesh::TreeMesh2D,
                       equations::AbstractEquations{2},
                       basis, ::Type{RealT},
                       ::Type{uEltype}) where {RealT <: Real, uEltype <: Real}
    # Initialize container
    n_elements = length(cell_ids)
    elements = ElementContainer2D{RealT, uEltype}(n_elements, nvariables(equations),
                                                  nnodes(basis))

    init_elements!(elements, cell_ids, mesh, basis)
    return elements
end

function init_elements!(elements, cell_ids, mesh::TreeMesh2D, basis)
    nodes = get_nodes(basis)
    # Compute the length of the 1D reference interval by integrating
    # the function with constant value unity on the corresponding
    # element data type (using \circ)
    reference_length = integrate(one ∘ eltype, nodes, basis)
    # Compute the offset of the midpoint of the 1D reference interval
    # (its difference from zero)
    reference_offset = (first(nodes) + last(nodes)) / 2

    # Store cell ids
    elements.cell_ids .= cell_ids

    # Calculate inverse Jacobian and node coordinates
    for element in eachelement(elements)
        # Get cell id
        cell_id = cell_ids[element]

        # Get cell length
        dx = length_at_cell(mesh.tree, cell_id)

        # Calculate inverse Jacobian
        jacobian = dx / reference_length
        elements.inverse_jacobian[element] = inv(jacobian)

        # Calculate node coordinates
        # Note that the `tree_coordinates` are the midpoints of the cells.
        # Hence, we need to add an offset for `nodes` with a midpoint
        # different from zero.
        for j in eachnode(basis), i in eachnode(basis)
            elements.node_coordinates[1, i, j, element] = (mesh.tree.coordinates[1,
                                                                                 cell_id] +
                                                           jacobian *
                                                           (nodes[i] - reference_offset))
            elements.node_coordinates[2, i, j, element] = (mesh.tree.coordinates[2,
                                                                                 cell_id] +
                                                           jacobian *
                                                           (nodes[j] - reference_offset))
        end
    end

    return elements
end

# Container data structure (structure-of-arrays style) for DG interfaces
mutable struct InterfaceContainer2D{uEltype <: Real} <: AbstractContainer
    u::Array{uEltype, 4}        # [leftright, variables, i, interfaces]
    neighbor_ids::Array{Int, 2} # [leftright, interfaces]
    orientations::Vector{Int}   # [interfaces]
    # internal `resize!`able storage
    _u::Vector{uEltype}
    _neighbor_ids::Vector{Int}
end

nvariables(interfaces::InterfaceContainer2D) = size(interfaces.u, 2)
nnodes(interfaces::InterfaceContainer2D) = size(interfaces.u, 3)
Base.eltype(interfaces::InterfaceContainer2D) = eltype(interfaces.u)

# See explanation of Base.resize! for the element container
function Base.resize!(interfaces::InterfaceContainer2D, capacity)
    n_nodes = nnodes(interfaces)
    n_variables = nvariables(interfaces)
    @unpack _u, _neighbor_ids, orientations = interfaces

    resize!(_u, 2 * n_variables * n_nodes * capacity)
    interfaces.u = unsafe_wrap(Array, pointer(_u),
                               (2, n_variables, n_nodes, capacity))

    resize!(_neighbor_ids, 2 * capacity)
    interfaces.neighbor_ids = unsafe_wrap(Array, pointer(_neighbor_ids),
                                          (2, capacity))

    resize!(orientations, capacity)

    return nothing
end

function InterfaceContainer2D{uEltype}(capacity::Integer, n_variables,
                                       n_nodes) where {uEltype <: Real}
    nan = convert(uEltype, NaN)

    # Initialize fields with defaults
    _u = fill(nan, 2 * n_variables * n_nodes * capacity)
    u = unsafe_wrap(Array, pointer(_u),
                    (2, n_variables, n_nodes, capacity))

    _neighbor_ids = fill(typemin(Int), 2 * capacity)
    neighbor_ids = unsafe_wrap(Array, pointer(_neighbor_ids),
                               (2, capacity))

    orientations = fill(typemin(Int), capacity)

    return InterfaceContainer2D{uEltype}(u, neighbor_ids, orientations,
                                         _u, _neighbor_ids)
end

# Return number of interfaces
@inline ninterfaces(interfaces::InterfaceContainer2D) = length(interfaces.orientations)

# Create interface container and initialize interface data in `elements`.
function init_interfaces(cell_ids, mesh::TreeMesh2D,
                         elements::ElementContainer2D)
    # Initialize container
    n_interfaces = count_required_interfaces(mesh, cell_ids)
    interfaces = InterfaceContainer2D{eltype(elements)}(n_interfaces,
                                                        nvariables(elements),
                                                        nnodes(elements))

    # Connect elements with interfaces
    init_interfaces!(interfaces, elements, mesh)
    return interfaces
end

# Count the number of interfaces that need to be created
function count_required_interfaces(mesh::TreeMesh2D, cell_ids)
    count = 0

    # Iterate over all cells
    for cell_id in cell_ids
        for direction in eachdirection(mesh.tree)
            # Only count interfaces in positive direction to avoid double counting
            if direction % 2 == 1
                continue
            end

            # If no neighbor exists, current cell is small or at boundary and thus we need a mortar
            if !has_neighbor(mesh.tree, cell_id, direction)
                continue
            end

            # Skip if neighbor has children
            neighbor_cell_id = mesh.tree.neighbor_ids[direction, cell_id]
            if has_children(mesh.tree, neighbor_cell_id)
                continue
            end

            # Skip if neighbor is on different rank -> create MPI interface instead
            if mpi_isparallel() && !is_own_cell(mesh.tree, neighbor_cell_id)
                continue
            end

            count += 1
        end
    end

    return count
end

# Initialize connectivity between elements and interfaces
function init_interfaces!(interfaces, elements, mesh::TreeMesh2D)
    # Exit early if there are no interfaces to initialize
    if ninterfaces(interfaces) == 0
        return nothing
    end

    # Construct cell -> element mapping for easier algorithm implementation
    tree = mesh.tree
    c2e = zeros(Int, length(tree))
    for element in eachelement(elements)
        c2e[elements.cell_ids[element]] = element
    end

    # Reset interface count
    count = 0

    # Iterate over all elements to find neighbors and to connect via interfaces
    for element in eachelement(elements)
        # Get cell id
        cell_id = elements.cell_ids[element]

        # Loop over directions
        for direction in eachdirection(mesh.tree)
            # Only create interfaces in positive direction
            if direction % 2 == 1
                continue
            end

            # If no neighbor exists, current cell is small and thus we need a mortar
            if !has_neighbor(mesh.tree, cell_id, direction)
                continue
            end

            # Skip if neighbor has children
            neighbor_cell_id = mesh.tree.neighbor_ids[direction, cell_id]
            if has_children(mesh.tree, neighbor_cell_id)
                continue
            end

            # Skip if neighbor is on different rank -> create MPI interface instead
            if mpi_isparallel() && !is_own_cell(mesh.tree, neighbor_cell_id)
                continue
            end

            # Create interface between elements (1 -> "left" of interface, 2 -> "right" of interface)
            count += 1
            interfaces.neighbor_ids[2, count] = c2e[neighbor_cell_id]
            interfaces.neighbor_ids[1, count] = element

            # Set orientation (x -> 1, y -> 2)
            interfaces.orientations[count] = div(direction, 2)
        end
    end

    @assert count==ninterfaces(interfaces) ("Actual interface count ($count) does not match "*
                                            "expectations $(ninterfaces(interfaces))")
end

# Container data structure (structure-of-arrays style) for DG boundaries
mutable struct BoundaryContainer2D{RealT <: Real, uEltype <: Real} <: AbstractContainer
    u::Array{uEltype, 4}              # [leftright, variables, i, boundaries]
    neighbor_ids::Vector{Int}         # [boundaries]
    orientations::Vector{Int}         # [boundaries]
    neighbor_sides::Vector{Int}       # [boundaries]
    node_coordinates::Array{RealT, 3} # [orientation, i, elements]
    n_boundaries_per_direction::SVector{4, Int} # [direction]
    # internal `resize!`able storage
    _u::Vector{uEltype}
    _node_coordinates::Vector{RealT}
end

nvariables(boundaries::BoundaryContainer2D) = size(boundaries.u, 2)
nnodes(boundaries::BoundaryContainer2D) = size(boundaries.u, 3)
Base.eltype(boundaries::BoundaryContainer2D) = eltype(boundaries.u)

# See explanation of Base.resize! for the element container
function Base.resize!(boundaries::BoundaryContainer2D, capacity)
    n_nodes = nnodes(boundaries)
    n_variables = nvariables(boundaries)
    @unpack _u, _node_coordinates,
    neighbor_ids, orientations, neighbor_sides = boundaries

    resize!(_u, 2 * n_variables * n_nodes * capacity)
    boundaries.u = unsafe_wrap(Array, pointer(_u),
                               (2, n_variables, n_nodes, capacity))

    resize!(_node_coordinates, 2 * n_nodes * capacity)
    boundaries.node_coordinates = unsafe_wrap(Array, pointer(_node_coordinates),
                                              (2, n_nodes, capacity))

    resize!(neighbor_ids, capacity)

    resize!(orientations, capacity)

    resize!(neighbor_sides, capacity)

    return nothing
end

function BoundaryContainer2D{RealT, uEltype}(capacity::Integer, n_variables,
                                             n_nodes) where {RealT <: Real,
                                                             uEltype <: Real}
    nan_RealT = convert(RealT, NaN)
    nan_uEltype = convert(uEltype, NaN)

    # Initialize fields with defaults
    _u = fill(nan_uEltype, 2 * n_variables * n_nodes * capacity)
    u = unsafe_wrap(Array, pointer(_u),
                    (2, n_variables, n_nodes, capacity))

    neighbor_ids = fill(typemin(Int), capacity)

    orientations = fill(typemin(Int), capacity)

    neighbor_sides = fill(typemin(Int), capacity)

    _node_coordinates = fill(nan_RealT, 2 * n_nodes * capacity)
    node_coordinates = unsafe_wrap(Array, pointer(_node_coordinates),
                                   (2, n_nodes, capacity))

    n_boundaries_per_direction = SVector(0, 0, 0, 0)

    return BoundaryContainer2D{RealT, uEltype}(u, neighbor_ids, orientations,
                                               neighbor_sides,
                                               node_coordinates,
                                               n_boundaries_per_direction,
                                               _u, _node_coordinates)
end

# Return number of boundaries
@inline nboundaries(boundaries::BoundaryContainer2D) = length(boundaries.orientations)

# Create boundaries container and initialize boundary data in `elements`.
function init_boundaries(cell_ids, mesh::TreeMesh2D,
                         elements::ElementContainer2D)
    # Initialize container
    n_boundaries = count_required_boundaries(mesh, cell_ids)
    boundaries = BoundaryContainer2D{real(elements), eltype(elements)}(n_boundaries,
                                                                       nvariables(elements),
                                                                       nnodes(elements))

    # Connect elements with boundaries
    init_boundaries!(boundaries, elements, mesh)
    return boundaries
end

# Count the number of boundaries that need to be created
function count_required_boundaries(mesh::TreeMesh2D, cell_ids)
    count = 0

    # Iterate over all cells
    for cell_id in cell_ids
        for direction in eachdirection(mesh.tree)
            # If neighbor exists, current cell is not at a boundary
            if has_neighbor(mesh.tree, cell_id, direction)
                continue
            end

            # If coarse neighbor exists, current cell is not at a boundary
            if has_coarse_neighbor(mesh.tree, cell_id, direction)
                continue
            end

            # No neighbor exists in this direction -> must be a boundary
            count += 1
        end
    end

    return count
end

# Initialize connectivity between elements and boundaries
function init_boundaries!(boundaries, elements, mesh::TreeMesh2D)
    # Exit early if there are no boundaries to initialize
    if nboundaries(boundaries) == 0
        # In this case n_boundaries_per_direction still needs to be reset!
        boundaries.n_boundaries_per_direction = SVector(0, 0, 0, 0)
        return nothing
    end

    # Reset boundaries count
    count = 0

    # Initialize boundary counts
    counts_per_direction = MVector(0, 0, 0, 0)

    # OBS! Iterate over directions first, then over elements, and count boundaries in each direction
    # Rationale: This way the boundaries are internally sorted by the directions -x, +x, -y etc.,
    #            obviating the need to store the boundary condition to be applied explicitly.
    # Loop over directions
    for direction in eachdirection(mesh.tree)
        # Iterate over all elements to find missing neighbors and to connect to boundaries
        for element in eachelement(elements)
            # Get cell id
            cell_id = elements.cell_ids[element]

            # If neighbor exists, current cell is not at a boundary
            if has_neighbor(mesh.tree, cell_id, direction)
                continue
            end

            # If coarse neighbor exists, current cell is not at a boundary
            if has_coarse_neighbor(mesh.tree, cell_id, direction)
                continue
            end

            # Create boundary
            count += 1
            counts_per_direction[direction] += 1

            # Set neighbor element id
            boundaries.neighbor_ids[count] = element

            # Set neighbor side, which denotes the direction (1 -> negative, 2 -> positive) of the element
            if iseven(direction)
                boundaries.neighbor_sides[count] = 1
            else
                boundaries.neighbor_sides[count] = 2
            end

            # Set orientation (x -> 1, y -> 2)
            if direction in (1, 2)
                boundaries.orientations[count] = 1
            else
                boundaries.orientations[count] = 2
            end

            # Store node coordinates
            enc = elements.node_coordinates
            if direction == 1 # -x direction
                boundaries.node_coordinates[:, :, count] .= enc[:, 1, :, element]
            elseif direction == 2 # +x direction
                boundaries.node_coordinates[:, :, count] .= enc[:, end, :, element]
            elseif direction == 3 # -y direction
                boundaries.node_coordinates[:, :, count] .= enc[:, :, 1, element]
            elseif direction == 4 # +y direction
                boundaries.node_coordinates[:, :, count] .= enc[:, :, end, element]
            else
                error("should not happen")
            end
        end
    end

    @assert count==nboundaries(boundaries) ("Actual boundaries count ($count) does not match "*
                                            "expectations $(nboundaries(boundaries))")
    @assert sum(counts_per_direction) == count

    boundaries.n_boundaries_per_direction = SVector(counts_per_direction)

    return boundaries.n_boundaries_per_direction
end

# Container data structure (structure-of-arrays style) for DG L2 mortars
# Positions/directions for orientations = 1, large_sides = 2:
# mortar is orthogonal to x-axis, large side is in positive coordinate direction wrt mortar
#           |    |
# upper = 2 |    |
#           |    |
#                | 3 = large side
#           |    |
# lower = 1 |    |
#           |    |
mutable struct L2MortarContainer2D{uEltype <: Real} <: AbstractContainer
    u_upper::Array{uEltype, 4}  # [leftright, variables, i, mortars]
    u_lower::Array{uEltype, 4}  # [leftright, variables, i, mortars]
    neighbor_ids::Array{Int, 2} # [position, mortars]
    # Large sides: left -> 1, right -> 2
    large_sides::Vector{Int}  # [mortars]
    orientations::Vector{Int} # [mortars]
    # internal `resize!`able storage
    _u_upper::Vector{uEltype}
    _u_lower::Vector{uEltype}
    _neighbor_ids::Vector{Int}
end

nvariables(mortars::L2MortarContainer2D) = size(mortars.u_upper, 2)
nnodes(mortars::L2MortarContainer2D) = size(mortars.u_upper, 3)
Base.eltype(mortars::L2MortarContainer2D) = eltype(mortars.u_upper)

# See explanation of Base.resize! for the element container
function Base.resize!(mortars::L2MortarContainer2D, capacity)
    n_nodes = nnodes(mortars)
    n_variables = nvariables(mortars)
    @unpack _u_upper, _u_lower, _neighbor_ids,
    large_sides, orientations = mortars

    resize!(_u_upper, 2 * n_variables * n_nodes * capacity)
    mortars.u_upper = unsafe_wrap(Array, pointer(_u_upper),
                                  (2, n_variables, n_nodes, capacity))

    resize!(_u_lower, 2 * n_variables * n_nodes * capacity)
    mortars.u_lower = unsafe_wrap(Array, pointer(_u_lower),
                                  (2, n_variables, n_nodes, capacity))

    resize!(_neighbor_ids, 3 * capacity)
    mortars.neighbor_ids = unsafe_wrap(Array, pointer(_neighbor_ids),
                                       (3, capacity))

    resize!(large_sides, capacity)

    resize!(orientations, capacity)

    return nothing
end

function L2MortarContainer2D{uEltype}(capacity::Integer, n_variables,
                                      n_nodes) where {uEltype <: Real}
    nan = convert(uEltype, NaN)

    # Initialize fields with defaults
    _u_upper = fill(nan, 2 * n_variables * n_nodes * capacity)
    u_upper = unsafe_wrap(Array, pointer(_u_upper),
                          (2, n_variables, n_nodes, capacity))

    _u_lower = fill(nan, 2 * n_variables * n_nodes * capacity)
    u_lower = unsafe_wrap(Array, pointer(_u_lower),
                          (2, n_variables, n_nodes, capacity))

    _neighbor_ids = fill(typemin(Int), 3 * capacity)
    neighbor_ids = unsafe_wrap(Array, pointer(_neighbor_ids),
                               (3, capacity))

    large_sides = fill(typemin(Int), capacity)

    orientations = fill(typemin(Int), capacity)

    return L2MortarContainer2D{uEltype}(u_upper, u_lower, neighbor_ids, large_sides,
                                        orientations,
                                        _u_upper, _u_lower, _neighbor_ids)
end

# Return number of L2 mortars
@inline nmortars(l2mortars::L2MortarContainer2D) = length(l2mortars.orientations)

# Allow printing container contents
function Base.show(io::IO, ::MIME"text/plain", c::L2MortarContainer2D)
    @nospecialize c # reduce precompilation time

    println(io, '*'^20)
    for idx in CartesianIndices(c.u_upper)
        println(io, "c.u_upper[$idx] = $(c.u_upper[idx])")
    end
    for idx in CartesianIndices(c.u_lower)
        println(io, "c.u_lower[$idx] = $(c.u_lower[idx])")
    end
    println(io, "transpose(c.neighbor_ids) = $(transpose(c.neighbor_ids))")
    println(io, "c.large_sides = $(c.large_sides)")
    println(io, "c.orientations = $(c.orientations)")
    print(io, '*'^20)
end

# Create mortar container and initialize mortar data in `elements`.
function init_mortars(cell_ids, mesh::TreeMesh2D,
                      elements::ElementContainer2D,
                      ::LobattoLegendreMortarL2)
    # Initialize containers
    n_mortars = count_required_mortars(mesh, cell_ids)
    mortars = L2MortarContainer2D{eltype(elements)}(n_mortars, nvariables(elements),
                                                    nnodes(elements))

    # Connect elements with mortars
    init_mortars!(mortars, elements, mesh)
    return mortars
end

# Count the number of mortars that need to be created
function count_required_mortars(mesh::TreeMesh2D, cell_ids)
    count = 0

    # Iterate over all cells and count mortars from perspective of coarse cells
    for cell_id in cell_ids
        for direction in eachdirection(mesh.tree)
            # If no neighbor exists, cell is small with large neighbor or at boundary -> do nothing
            if !has_neighbor(mesh.tree, cell_id, direction)
                continue
            end

            # If neighbor has no children, this is a conforming interface -> do nothing
            neighbor_id = mesh.tree.neighbor_ids[direction, cell_id]
            if !has_children(mesh.tree, neighbor_id)
                continue
            end

            # Skip if one of the small cells is on different rank -> create mpi mortar instead
            # (the coarse cell is always on the local rank)
            if mpi_isparallel()
                if direction == 1 # small cells left, mortar in x-direction
                    lower_cell_id = mesh.tree.child_ids[2, neighbor_id]
                    upper_cell_id = mesh.tree.child_ids[4, neighbor_id]
                elseif direction == 2 # small cells right, mortar in x-direction
                    lower_cell_id = mesh.tree.child_ids[1, neighbor_id]
                    upper_cell_id = mesh.tree.child_ids[3, neighbor_id]
                elseif direction == 3 # small cells left, mortar in y-direction
                    lower_cell_id = mesh.tree.child_ids[3, neighbor_id]
                    upper_cell_id = mesh.tree.child_ids[4, neighbor_id]
                else # direction == 4, small cells right, mortar in y-direction
                    lower_cell_id = mesh.tree.child_ids[1, neighbor_id]
                    upper_cell_id = mesh.tree.child_ids[2, neighbor_id]
                end
                small_cell_ids = (lower_cell_id, upper_cell_id)
                if any(cell -> !is_own_cell(mesh.tree, cell), small_cell_ids)
                    continue
                end
            end

            count += 1
        end
    end

    return count
end

# Initialize connectivity between elements and mortars
function init_mortars!(mortars, elements, mesh::TreeMesh2D)
    # Exit early if there are no mortars to initialize
    if nmortars(mortars) == 0
        return nothing
    end

    # Construct cell -> element mapping for easier algorithm implementation
    tree = mesh.tree
    c2e = zeros(Int, length(tree))
    for element in eachelement(elements)
        c2e[elements.cell_ids[element]] = element
    end

    # Reset interface count
    count = 0

    # Iterate over all elements to find neighbors and to connect via interfaces
    for element in eachelement(elements)
        # Get cell id
        cell_id = elements.cell_ids[element]

        for direction in eachdirection(mesh.tree)
            # If no neighbor exists, cell is small with large neighbor -> do nothing
            if !has_neighbor(mesh.tree, cell_id, direction)
                continue
            end

            # If neighbor has no children, this is a conforming interface -> do nothing
            neighbor_cell_id = mesh.tree.neighbor_ids[direction, cell_id]
            if !has_children(mesh.tree, neighbor_cell_id)
                continue
            end

            # Skip if one of the small cells is on different rank -> create mpi mortar instead
            # (the coarse cell is always on the local rank)
            if mpi_isparallel()
                if direction == 1 # small cells left, mortar in x-direction
                    lower_cell_id = mesh.tree.child_ids[2, neighbor_cell_id]
                    upper_cell_id = mesh.tree.child_ids[4, neighbor_cell_id]
                elseif direction == 2 # small cells right, mortar in x-direction
                    lower_cell_id = mesh.tree.child_ids[1, neighbor_cell_id]
                    upper_cell_id = mesh.tree.child_ids[3, neighbor_cell_id]
                elseif direction == 3 # small cells left, mortar in y-direction
                    lower_cell_id = mesh.tree.child_ids[3, neighbor_cell_id]
                    upper_cell_id = mesh.tree.child_ids[4, neighbor_cell_id]
                else # direction == 4, small cells right, mortar in y-direction
                    lower_cell_id = mesh.tree.child_ids[1, neighbor_cell_id]
                    upper_cell_id = mesh.tree.child_ids[2, neighbor_cell_id]
                end
                small_cell_ids = (lower_cell_id, upper_cell_id)
                if any(cell -> !is_own_cell(mesh.tree, cell), small_cell_ids)
                    continue
                end
            end

            # Create mortar between elements:
            # 1 -> small element in negative coordinate direction
            # 2 -> small element in positive coordinate direction
            # 3 -> large element
            count += 1
            mortars.neighbor_ids[3, count] = element
            if direction == 1
                mortars.neighbor_ids[1, count] = c2e[mesh.tree.child_ids[2,
                                                                         neighbor_cell_id]]
                mortars.neighbor_ids[2, count] = c2e[mesh.tree.child_ids[4,
                                                                         neighbor_cell_id]]
            elseif direction == 2
                mortars.neighbor_ids[1, count] = c2e[mesh.tree.child_ids[1,
                                                                         neighbor_cell_id]]
                mortars.neighbor_ids[2, count] = c2e[mesh.tree.child_ids[3,
                                                                         neighbor_cell_id]]
            elseif direction == 3
                mortars.neighbor_ids[1, count] = c2e[mesh.tree.child_ids[3,
                                                                         neighbor_cell_id]]
                mortars.neighbor_ids[2, count] = c2e[mesh.tree.child_ids[4,
                                                                         neighbor_cell_id]]
            elseif direction == 4
                mortars.neighbor_ids[1, count] = c2e[mesh.tree.child_ids[1,
                                                                         neighbor_cell_id]]
                mortars.neighbor_ids[2, count] = c2e[mesh.tree.child_ids[2,
                                                                         neighbor_cell_id]]
            else
                error("should not happen")
            end

            # Set large side, which denotes the direction (1 -> negative, 2 -> positive) of the large side
            if iseven(direction)
                mortars.large_sides[count] = 1
            else
                mortars.large_sides[count] = 2
            end

            # Set orientation (x -> 1, y -> 2)
            if direction in (1, 2)
                mortars.orientations[count] = 1
            else
                mortars.orientations[count] = 2
            end
        end
    end

    @assert count==nmortars(mortars) ("Actual mortar count ($count) does not match "*
                                      "expectations $(nmortars(mortars))")
end

# Container data structure (structure-of-arrays style) for DG MPI interfaces
mutable struct MPIInterfaceContainer2D{uEltype <: Real} <: AbstractContainer
    u::Array{uEltype, 4}            # [leftright, variables, i, interfaces]
    # Note: `local_neighbor_ids` stores the MPI-local neighbors, but with globally valid index!
    local_neighbor_ids::Vector{Int} # [interfaces]
    orientations::Vector{Int}       # [interfaces]
    remote_sides::Vector{Int}       # [interfaces]
    # internal `resize!`able storage
    _u::Vector{uEltype}
end

nvariables(mpi_interfaces::MPIInterfaceContainer2D) = size(mpi_interfaces.u, 2)
nnodes(mpi_interfaces::MPIInterfaceContainer2D) = size(mpi_interfaces.u, 3)
Base.eltype(mpi_interfaces::MPIInterfaceContainer2D) = eltype(mpi_interfaces.u)

# See explanation of Base.resize! for the element container
function Base.resize!(mpi_interfaces::MPIInterfaceContainer2D, capacity)
    n_nodes = nnodes(mpi_interfaces)
    n_variables = nvariables(mpi_interfaces)
    @unpack _u, local_neighbor_ids, orientations, remote_sides = mpi_interfaces

    resize!(_u, 2 * n_variables * n_nodes * capacity)
    mpi_interfaces.u = unsafe_wrap(Array, pointer(_u),
                                   (2, n_variables, n_nodes, capacity))

    resize!(local_neighbor_ids, capacity)

    resize!(orientations, capacity)

    resize!(remote_sides, capacity)

    return nothing
end

function MPIInterfaceContainer2D{uEltype}(capacity::Integer, n_variables,
                                          n_nodes) where {uEltype <: Real}
    nan = convert(uEltype, NaN)

    # Initialize fields with defaults
    _u = fill(nan, 2 * n_variables * n_nodes * capacity)
    u = unsafe_wrap(Array, pointer(_u),
                    (2, n_variables, n_nodes, capacity))

    local_neighbor_ids = fill(typemin(Int), capacity)

    orientations = fill(typemin(Int), capacity)

    remote_sides = fill(typemin(Int), capacity)

    return MPIInterfaceContainer2D{uEltype}(u, local_neighbor_ids, orientations,
                                            remote_sides,
                                            _u)
end

# TODO: Taal, rename to ninterfaces?
# Return number of interfaces
function nmpiinterfaces(mpi_interfaces::MPIInterfaceContainer2D)
    length(mpi_interfaces.orientations)
end

# Create MPI interface container and initialize MPI interface data in `elements`.
function init_mpi_interfaces(cell_ids, mesh::TreeMesh2D,
                             elements::ElementContainer2D)
    # Initialize container
    n_mpi_interfaces = count_required_mpi_interfaces(mesh, cell_ids)
    mpi_interfaces = MPIInterfaceContainer2D{eltype(elements)}(n_mpi_interfaces,
                                                               nvariables(elements),
                                                               nnodes(elements))

    # Connect elements with interfaces
    init_mpi_interfaces!(mpi_interfaces, elements, mesh)
    return mpi_interfaces
end

# Count the number of MPI interfaces that need to be created
function count_required_mpi_interfaces(mesh::TreeMesh2D, cell_ids)
    # No MPI interfaces needed if MPI is not used
    if !mpi_isparallel()
        return 0
    end

    count = 0

    # Iterate over all cells
    for cell_id in cell_ids
        for direction in eachdirection(mesh.tree)
            # If no neighbor exists, current cell is small or at boundary and thus we need a mortar
            if !has_neighbor(mesh.tree, cell_id, direction)
                continue
            end

            # Skip if neighbor has children
            neighbor_cell_id = mesh.tree.neighbor_ids[direction, cell_id]
            if has_children(mesh.tree, neighbor_cell_id)
                continue
            end

            # Skip if neighbor is on this rank -> create regular interface instead
            if is_own_cell(mesh.tree, neighbor_cell_id)
                continue
            end

            count += 1
        end
    end

    return count
end

# Initialize connectivity between elements and interfaces
function init_mpi_interfaces!(mpi_interfaces, elements, mesh::TreeMesh2D)
    # Exit early if there are no MPI interfaces to initialize
    if nmpiinterfaces(mpi_interfaces) == 0
        return nothing
    end

    # Reset interface count
    count = 0

    # Iterate over all elements to find neighbors and to connect via mpi_interfaces
    for element in eachelement(elements)
        # Get cell id
        cell_id = elements.cell_ids[element]

        # Loop over directions
        for direction in eachdirection(mesh.tree)
            # If no neighbor exists, current cell is small and thus we need a mortar
            if !has_neighbor(mesh.tree, cell_id, direction)
                continue
            end

            # Skip if neighbor has children
            neighbor_cell_id = mesh.tree.neighbor_ids[direction, cell_id]
            if has_children(mesh.tree, neighbor_cell_id)
                continue
            end

            # Skip if neighbor is on this MPI rank -> create regular interface instead
            if is_own_cell(mesh.tree, neighbor_cell_id)
                continue
            end

            # Create interface between elements
            count += 1
            # Note: `local_neighbor_ids` stores the MPI-local neighbors, 
            # but with globally valid index!
            mpi_interfaces.local_neighbor_ids[count] = element

            if iseven(direction) # element is "left" of interface, remote cell is "right" of interface
                mpi_interfaces.remote_sides[count] = 2
            else
                mpi_interfaces.remote_sides[count] = 1
            end

            # Set orientation (x -> 1, y -> 2)
            if direction in (1, 2) # x-direction
                mpi_interfaces.orientations[count] = 1
            else # y-direction
                mpi_interfaces.orientations[count] = 2
            end
        end
    end

    @assert count==nmpiinterfaces(mpi_interfaces) ("Actual interface count ($count) does not match "
                                                   *"expectations $(nmpiinterfaces(mpi_interfaces))")
end

# Container data structure (structure-of-arrays style) for DG L2 mortars
# Positions/directions for orientations = 1, large_sides = 2:
# mortar is orthogonal to x-axis, large side is in positive coordinate direction wrt mortar
#           |    |
# upper = 2 |    |
#           |    |
#                | 3 = large side
#           |    |
# lower = 1 |    |
#           |    |
mutable struct MPIL2MortarContainer2D{uEltype <: Real} <: AbstractContainer
    u_upper::Array{uEltype, 4} # [leftright, variables, i, mortars]
    u_lower::Array{uEltype, 4} # [leftright, variables, i, mortars]
    # Note: `local_neighbor_ids` stores the MPI-local neighbors, but with globally valid index!
    local_neighbor_ids::Vector{Vector{Int}}       # [mortars][ids]
    local_neighbor_positions::Vector{Vector{Int}} # [mortars][positions]
    # Large sides: left -> 1, right -> 2
    large_sides::Vector{Int}  # [mortars]
    orientations::Vector{Int} # [mortars]
    # internal `resize!`able storage
    _u_upper::Vector{uEltype}
    _u_lower::Vector{uEltype}
end

nvariables(mpi_mortars::MPIL2MortarContainer2D) = size(mpi_mortars.u_upper, 2)
nnodes(mpi_mortars::MPIL2MortarContainer2D) = size(mpi_mortars.u_upper, 3)
Base.eltype(mpi_mortars::MPIL2MortarContainer2D) = eltype(mpi_mortars.u_upper)

# See explanation of Base.resize! for the element container
function Base.resize!(mpi_mortars::MPIL2MortarContainer2D, capacity)
    n_nodes = nnodes(mpi_mortars)
    n_variables = nvariables(mpi_mortars)
    @unpack _u_upper, _u_lower, local_neighbor_ids, local_neighbor_positions,
    large_sides, orientations = mpi_mortars

    resize!(_u_upper, 2 * n_variables * n_nodes * capacity)
    mpi_mortars.u_upper = unsafe_wrap(Array, pointer(_u_upper),
                                      (2, n_variables, n_nodes, capacity))

    resize!(_u_lower, 2 * n_variables * n_nodes * capacity)
    mpi_mortars.u_lower = unsafe_wrap(Array, pointer(_u_lower),
                                      (2, n_variables, n_nodes, capacity))

    resize!(local_neighbor_ids, capacity)
    resize!(local_neighbor_positions, capacity)

    resize!(large_sides, capacity)

    resize!(orientations, capacity)

    return nothing
end

function MPIL2MortarContainer2D{uEltype}(capacity::Integer, n_variables,
                                         n_nodes) where {uEltype <: Real}
    nan = convert(uEltype, NaN)

    # Initialize fields with defaults
    _u_upper = fill(nan, 2 * n_variables * n_nodes * capacity)
    u_upper = unsafe_wrap(Array, pointer(_u_upper),
                          (2, n_variables, n_nodes, capacity))

    _u_lower = fill(nan, 2 * n_variables * n_nodes * capacity)
    u_lower = unsafe_wrap(Array, pointer(_u_lower),
                          (2, n_variables, n_nodes, capacity))

    local_neighbor_ids = fill(Vector{Int}(), capacity)
    local_neighbor_positions = fill(Vector{Int}(), capacity)

    large_sides = fill(typemin(Int), capacity)

    orientations = fill(typemin(Int), capacity)

    return MPIL2MortarContainer2D{uEltype}(u_upper, u_lower, local_neighbor_ids,
                                           local_neighbor_positions, large_sides,
                                           orientations,
                                           _u_upper, _u_lower)
end

# Return number of L2 mortars
@inline function nmpimortars(mpi_l2mortars::MPIL2MortarContainer2D)
    length(mpi_l2mortars.orientations)
end

# Create MPI mortar container and initialize MPI mortar data in `elements`.
function init_mpi_mortars(cell_ids, mesh::TreeMesh2D,
                          elements::ElementContainer2D,
                          ::LobattoLegendreMortarL2)
    # Initialize containers
    n_mpi_mortars = count_required_mpi_mortars(mesh, cell_ids)
    mpi_mortars = MPIL2MortarContainer2D{eltype(elements)}(n_mpi_mortars,
                                                           nvariables(elements),
                                                           nnodes(elements))

    # Connect elements with mortars
    init_mpi_mortars!(mpi_mortars, elements, mesh)
    return mpi_mortars
end

# Count the number of MPI mortars that need to be created
function count_required_mpi_mortars(mesh::TreeMesh2D, cell_ids)
    # No MPI mortars needed if MPI is not used
    if !mpi_isparallel()
        return 0
    end

    count = 0

    for cell_id in cell_ids
        for direction in eachdirection(mesh.tree)
            # If no neighbor exists, cell is small with large neighbor or at boundary
            if !has_neighbor(mesh.tree, cell_id, direction)
                # If no large neighbor exists, cell is at boundary -> do nothing
                if !has_coarse_neighbor(mesh.tree, cell_id, direction)
                    continue
                end

                # Skip if the large neighbor is on the same rank to prevent double counting
                parent_id = mesh.tree.parent_ids[cell_id]
                large_cell_id = mesh.tree.neighbor_ids[direction, parent_id]
                if is_own_cell(mesh.tree, large_cell_id)
                    continue
                end

                # Current cell is small with large neighbor on a different rank, find the other
                # small cell
                if direction == 1 # small cells right, mortar in x-direction
                    lower_cell_id = mesh.tree.child_ids[1, parent_id]
                    upper_cell_id = mesh.tree.child_ids[3, parent_id]
                elseif direction == 2 # small cells left, mortar in x-direction
                    lower_cell_id = mesh.tree.child_ids[2, parent_id]
                    upper_cell_id = mesh.tree.child_ids[4, parent_id]
                elseif direction == 3 # small cells right, mortar in y-direction
                    lower_cell_id = mesh.tree.child_ids[1, parent_id]
                    upper_cell_id = mesh.tree.child_ids[2, parent_id]
                else # direction == 4, small cells left, mortar in y-direction
                    lower_cell_id = mesh.tree.child_ids[3, parent_id]
                    upper_cell_id = mesh.tree.child_ids[4, parent_id]
                end

                if cell_id == lower_cell_id
                    sibling_id = upper_cell_id
                elseif cell_id == upper_cell_id
                    sibling_id = lower_cell_id
                else
                    error("should not happen")
                end

                # Skip if the other small cell is on the same rank and its id is smaller than the current
                # cell id to prevent double counting
                if is_own_cell(mesh.tree, sibling_id) && sibling_id < cell_id
                    continue
                end
            else # Cell has a neighbor
                # If neighbor has no children, this is a conforming interface -> do nothing
                neighbor_id = mesh.tree.neighbor_ids[direction, cell_id]
                if !has_children(mesh.tree, neighbor_id)
                    continue
                end

                # Skip if both small cells are on this rank -> create regular mortar instead
                if direction == 1 # small cells left, mortar in x-direction
                    lower_cell_id = mesh.tree.child_ids[2, neighbor_id]
                    upper_cell_id = mesh.tree.child_ids[4, neighbor_id]
                elseif direction == 2 # small cells right, mortar in x-direction
                    lower_cell_id = mesh.tree.child_ids[1, neighbor_id]
                    upper_cell_id = mesh.tree.child_ids[3, neighbor_id]
                elseif direction == 3 # small cells left, mortar in y-direction
                    lower_cell_id = mesh.tree.child_ids[3, neighbor_id]
                    upper_cell_id = mesh.tree.child_ids[4, neighbor_id]
                else # direction == 4, small cells right, mortar in y-direction
                    lower_cell_id = mesh.tree.child_ids[1, neighbor_id]
                    upper_cell_id = mesh.tree.child_ids[2, neighbor_id]
                end
                small_cell_ids = (lower_cell_id, upper_cell_id)
                if all(cell -> is_own_cell(mesh.tree, cell), small_cell_ids)
                    continue
                end
            end

            count += 1
        end
    end

    return count
end

# Initialize connectivity between elements and mortars
function init_mpi_mortars!(mpi_mortars, elements, mesh::TreeMesh2D)
    # Exit early if there are no MPI mortars to initialize
    if nmpimortars(mpi_mortars) == 0
        return nothing
    end

    # Construct cell -> element mapping for easier algorithm implementation
    tree = mesh.tree
    c2e = zeros(Int, length(tree))
    for element in eachelement(elements)
        c2e[elements.cell_ids[element]] = element
    end

    # Reset mortar count
    count = 0

    # Iterate over all elements to find neighbors and to connect via mortars
    for element in eachelement(elements)
        cell_id = elements.cell_ids[element]

        for direction in eachdirection(mesh.tree)
            # If no neighbor exists, cell is small with large neighbor or at boundary
            if !has_neighbor(mesh.tree, cell_id, direction)
                # If no large neighbor exists, cell is at boundary -> do nothing
                if !has_coarse_neighbor(mesh.tree, cell_id, direction)
                    continue
                end

                # Skip if the large neighbor is on the same rank -> will be handled in another iteration
                parent_cell_id = mesh.tree.parent_ids[cell_id]
                large_cell_id = mesh.tree.neighbor_ids[direction, parent_cell_id]
                if is_own_cell(mesh.tree, large_cell_id)
                    continue
                end

                # Current cell is small with large neighbor on a different rank, find the other
                # small cell
                if direction == 1 # small cells right, mortar in x-direction
                    lower_cell_id = mesh.tree.child_ids[1, parent_cell_id]
                    upper_cell_id = mesh.tree.child_ids[3, parent_cell_id]
                elseif direction == 2 # small cells left, mortar in x-direction
                    lower_cell_id = mesh.tree.child_ids[2, parent_cell_id]
                    upper_cell_id = mesh.tree.child_ids[4, parent_cell_id]
                elseif direction == 3 # small cells right, mortar in y-direction
                    lower_cell_id = mesh.tree.child_ids[1, parent_cell_id]
                    upper_cell_id = mesh.tree.child_ids[2, parent_cell_id]
                else # direction == 4, small cells left, mortar in y-direction
                    lower_cell_id = mesh.tree.child_ids[3, parent_cell_id]
                    upper_cell_id = mesh.tree.child_ids[4, parent_cell_id]
                end

                if cell_id == lower_cell_id
                    sibling_id = upper_cell_id
                elseif cell_id == upper_cell_id
                    sibling_id = lower_cell_id
                else
                    error("should not happen")
                end

                # Skip if the other small cell is on the same rank and its id is smaller than the current
                # cell id to prevent double counting
                if is_own_cell(mesh.tree, sibling_id) && sibling_id < cell_id
                    continue
                end
            else # Cell has a neighbor
                large_cell_id = cell_id # save explicitly for later processing

                # If neighbor has no children, this is a conforming interface -> do nothing
                neighbor_cell_id = mesh.tree.neighbor_ids[direction, cell_id]
                if !has_children(mesh.tree, neighbor_cell_id)
                    continue
                end

                # Skip if both small cells are on this rank -> create regular mortar instead
                if direction == 1 # small cells left, mortar in x-direction
                    lower_cell_id = mesh.tree.child_ids[2, neighbor_cell_id]
                    upper_cell_id = mesh.tree.child_ids[4, neighbor_cell_id]
                elseif direction == 2 # small cells right, mortar in x-direction
                    lower_cell_id = mesh.tree.child_ids[1, neighbor_cell_id]
                    upper_cell_id = mesh.tree.child_ids[3, neighbor_cell_id]
                elseif direction == 3 # small cells left, mortar in y-direction
                    lower_cell_id = mesh.tree.child_ids[3, neighbor_cell_id]
                    upper_cell_id = mesh.tree.child_ids[4, neighbor_cell_id]
                else # direction == 4, small cells right, mortar in y-direction
                    lower_cell_id = mesh.tree.child_ids[1, neighbor_cell_id]
                    upper_cell_id = mesh.tree.child_ids[2, neighbor_cell_id]
                end
                small_cell_ids = (lower_cell_id, upper_cell_id)
                if all(cell -> is_own_cell(mesh.tree, cell), small_cell_ids)
                    continue
                end
            end

            # Create mortar between elements:
            # 1 -> small element in negative coordinate direction
            # 2 -> small element in positive coordinate direction
            # 3 -> large element
            count += 1

            # Note: `local_neighbor_ids` stores the MPI-local neighbors, 
            # but with globally valid index!
            local_neighbor_ids = Vector{Int}()
            local_neighbor_positions = Vector{Int}()
            if is_own_cell(mesh.tree, lower_cell_id)
                push!(local_neighbor_ids, c2e[lower_cell_id])
                push!(local_neighbor_positions, 1)
            end
            if is_own_cell(mesh.tree, upper_cell_id)
                push!(local_neighbor_ids, c2e[upper_cell_id])
                push!(local_neighbor_positions, 2)
            end
            if is_own_cell(mesh.tree, large_cell_id)
                push!(local_neighbor_ids, c2e[large_cell_id])
                push!(local_neighbor_positions, 3)
            end

            mpi_mortars.local_neighbor_ids[count] = local_neighbor_ids
            mpi_mortars.local_neighbor_positions[count] = local_neighbor_positions

            # Set large side, which denotes the direction (1 -> negative, 2 -> positive) of the large side
            # To prevent double counting, the mortars are always identified from the point of view of
            # a large cell, if it is on this rank. In that case, direction points towards the small cells.
            # If the large cell is not on this rank, the point of view of a small cell is taken instead,
            # hence direction points towards the large cell in this case.
            if iseven(direction)
                mpi_mortars.large_sides[count] = is_own_cell(mesh.tree, large_cell_id) ?
                                                 1 : 2
            else
                mpi_mortars.large_sides[count] = is_own_cell(mesh.tree, large_cell_id) ?
                                                 2 : 1
            end

            # Set orientation (1, 2 -> x; 3, 4 -> y)
            if direction in (1, 2)
                mpi_mortars.orientations[count] = 1
            else
                mpi_mortars.orientations[count] = 2
            end
        end
    end

    return nothing
end

# Container data structure (structure-of-arrays style) for FCT-type antidiffusive fluxes
#                            (i, j+1)
#                               |
#                          flux2(i, j+1)
#                               |
# (i-1, j) ---flux1(i, j)--- (i, j) ---flux1(i+1, j)--- (i+1, j)
#                               |
#                          flux2(i, j)
#                               |
#                            (i, j-1)
mutable struct ContainerAntidiffusiveFlux2D{uEltype <: Real}
    antidiffusive_flux1_L::Array{uEltype, 4} # [variables, i, j, elements]
    antidiffusive_flux1_R::Array{uEltype, 4} # [variables, i, j, elements]
    antidiffusive_flux2_L::Array{uEltype, 4} # [variables, i, j, elements]
    antidiffusive_flux2_R::Array{uEltype, 4} # [variables, i, j, elements]
    # internal `resize!`able storage
    _antidiffusive_flux1_L::Vector{uEltype}
    _antidiffusive_flux1_R::Vector{uEltype}
    _antidiffusive_flux2_L::Vector{uEltype}
    _antidiffusive_flux2_R::Vector{uEltype}
end

function ContainerAntidiffusiveFlux2D{uEltype}(capacity::Integer, n_variables,
                                               n_nodes) where {uEltype <: Real}
    nan_uEltype = convert(uEltype, NaN)

    # Initialize fields with defaults
    _antidiffusive_flux1_L = fill(nan_uEltype,
                                  n_variables * (n_nodes + 1) * n_nodes * capacity)
    antidiffusive_flux1_L = unsafe_wrap(Array, pointer(_antidiffusive_flux1_L),
                                        (n_variables, n_nodes + 1, n_nodes, capacity))
    _antidiffusive_flux1_R = fill(nan_uEltype,
                                  n_variables * (n_nodes + 1) * n_nodes * capacity)
    antidiffusive_flux1_R = unsafe_wrap(Array, pointer(_antidiffusive_flux1_R),
                                        (n_variables, n_nodes + 1, n_nodes, capacity))

    _antidiffusive_flux2_L = fill(nan_uEltype,
                                  n_variables * n_nodes * (n_nodes + 1) * capacity)
    antidiffusive_flux2_L = unsafe_wrap(Array, pointer(_antidiffusive_flux2_L),
                                        (n_variables, n_nodes, n_nodes + 1, capacity))
    _antidiffusive_flux2_R = fill(nan_uEltype,
                                  n_variables * n_nodes * (n_nodes + 1) * capacity)
    antidiffusive_flux2_R = unsafe_wrap(Array, pointer(_antidiffusive_flux2_R),
                                        (n_variables, n_nodes, n_nodes + 1, capacity))

    return ContainerAntidiffusiveFlux2D{uEltype}(antidiffusive_flux1_L,
                                                 antidiffusive_flux1_R,
                                                 antidiffusive_flux2_L,
                                                 antidiffusive_flux2_R,
                                                 _antidiffusive_flux1_L,
                                                 _antidiffusive_flux1_R,
                                                 _antidiffusive_flux2_L,
                                                 _antidiffusive_flux2_R)
end

nvariables(fluxes::ContainerAntidiffusiveFlux2D) = size(fluxes.antidiffusive_flux1_L, 1)
nnodes(fluxes::ContainerAntidiffusiveFlux2D) = size(fluxes.antidiffusive_flux1_L, 3)

# Only one-dimensional `Array`s are `resize!`able in Julia.
# Hence, we use `Vector`s as internal storage and `resize!`
# them whenever needed. Then, we reuse the same memory by
# `unsafe_wrap`ping multi-dimensional `Array`s around the
# internal storage.
function Base.resize!(fluxes::ContainerAntidiffusiveFlux2D, capacity)
    n_nodes = nnodes(fluxes)
    n_variables = nvariables(fluxes)

    @unpack _antidiffusive_flux1_L, _antidiffusive_flux2_L, _antidiffusive_flux1_R, _antidiffusive_flux2_R = fluxes

    resize!(_antidiffusive_flux1_L, n_variables * (n_nodes + 1) * n_nodes * capacity)
    fluxes.antidiffusive_flux1_L = unsafe_wrap(Array, pointer(_antidiffusive_flux1_L),
                                               (n_variables, n_nodes + 1, n_nodes,
                                                capacity))
    resize!(_antidiffusive_flux1_R, n_variables * (n_nodes + 1) * n_nodes * capacity)
    fluxes.antidiffusive_flux1_R = unsafe_wrap(Array, pointer(_antidiffusive_flux1_R),
                                               (n_variables, n_nodes + 1, n_nodes,
                                                capacity))
    resize!(_antidiffusive_flux2_L, n_variables * n_nodes * (n_nodes + 1) * capacity)
    fluxes.antidiffusive_flux2_L = unsafe_wrap(Array, pointer(_antidiffusive_flux2_L),
                                               (n_variables, n_nodes, n_nodes + 1,
                                                capacity))
    resize!(_antidiffusive_flux2_R, n_variables * n_nodes * (n_nodes + 1) * capacity)
    fluxes.antidiffusive_flux2_R = unsafe_wrap(Array, pointer(_antidiffusive_flux2_R),
                                               (n_variables, n_nodes, n_nodes + 1,
                                                capacity))

    return nothing
end

# Container data structure (structure-of-arrays style) for variables used for IDP limiting
mutable struct ContainerSubcellLimiterIDP2D{uEltype <: Real}
    alpha::Array{uEltype, 3}                  # [i, j, element]
    alpha1::Array{uEltype, 3}
    alpha2::Array{uEltype, 3}
    variable_bounds::Dict{Symbol, Array{uEltype, 3}}
    # internal `resize!`able storage
    _alpha::Vector{uEltype}
    _alpha1::Vector{uEltype}
    _alpha2::Vector{uEltype}
    _variable_bounds::Dict{Symbol, Vector{uEltype}}
end

function ContainerSubcellLimiterIDP2D{uEltype}(capacity::Integer, n_nodes,
                                               bound_keys) where {uEltype <: Real}
    nan_uEltype = convert(uEltype, NaN)

    # Initialize fields with defaults
    _alpha = fill(nan_uEltype, n_nodes * n_nodes * capacity)
    alpha = unsafe_wrap(Array, pointer(_alpha), (n_nodes, n_nodes, capacity))
    _alpha1 = fill(nan_uEltype, (n_nodes + 1) * n_nodes * capacity)
    alpha1 = unsafe_wrap(Array, pointer(_alpha1), (n_nodes + 1, n_nodes, capacity))
    _alpha2 = fill(nan_uEltype, n_nodes * (n_nodes + 1) * capacity)
    alpha2 = unsafe_wrap(Array, pointer(_alpha2), (n_nodes, n_nodes + 1, capacity))

    _variable_bounds = Dict{Symbol, Vector{uEltype}}()
    variable_bounds = Dict{Symbol, Array{uEltype, 3}}()
    for key in bound_keys
        _variable_bounds[key] = fill(nan_uEltype, n_nodes * n_nodes * capacity)
        variable_bounds[key] = unsafe_wrap(Array, pointer(_variable_bounds[key]),
                                           (n_nodes, n_nodes, capacity))
    end

    return ContainerSubcellLimiterIDP2D{uEltype}(alpha, alpha1, alpha2,
                                                 variable_bounds,
                                                 _alpha, _alpha1, _alpha2,
                                                 _variable_bounds)
end

nnodes(container::ContainerSubcellLimiterIDP2D) = size(container.alpha, 1)

# Only one-dimensional `Array`s are `resize!`able in Julia.
# Hence, we use `Vector`s as internal storage and `resize!`
# them whenever needed. Then, we reuse the same memory by
# `unsafe_wrap`ping multi-dimensional `Array`s around the
# internal storage.
function Base.resize!(container::ContainerSubcellLimiterIDP2D, capacity)
    n_nodes = nnodes(container)

    (; _alpha, _alpha1, _alpha2) = container
    resize!(_alpha, n_nodes * n_nodes * capacity)
    container.alpha = unsafe_wrap(Array, pointer(_alpha), (n_nodes, n_nodes, capacity))
    container.alpha .= convert(eltype(container.alpha), NaN)
    resize!(_alpha1, (n_nodes + 1) * n_nodes * capacity)
    container.alpha1 = unsafe_wrap(Array, pointer(_alpha1),
                                   (n_nodes + 1, n_nodes, capacity))
    resize!(_alpha2, n_nodes * (n_nodes + 1) * capacity)
    container.alpha2 = unsafe_wrap(Array, pointer(_alpha2),
                                   (n_nodes, n_nodes + 1, capacity))

    (; _variable_bounds) = container
    for (key, _) in _variable_bounds
        resize!(_variable_bounds[key], n_nodes * n_nodes * capacity)
        container.variable_bounds[key] = unsafe_wrap(Array,
                                                     pointer(_variable_bounds[key]),
                                                     (n_nodes, n_nodes, capacity))
    end

    return nothing
end

<<<<<<< HEAD
# Initialize auxiliary node variables (2D implementation)
function init_auxiliary_node_variables!(auxiliary_variables, mesh, equations, solver,
                                        cache)
    @unpack auxiliary_node_vars, auxiliary_field = auxiliary_variables
    @unpack node_coordinates = cache.elements

    @threaded for element in eachelement(solver, cache)
        for j in eachnode(solver), i in eachnode(solver)
            x_local = get_node_coords(node_coordinates, equations, solver,
                                      i, j, element)
            set_auxiliary_node_vars!(auxiliary_node_vars,
                                     auxiliary_field(x_local, equations),
                                     equations, solver, i, j, element)
        end
    end
    return nothing
end

# Initialize auxiliary surface node variables (2D implementation)
function init_auxiliary_surface_node_variables!(auxiliary_variables, mesh::TreeMesh2D, equations,
                                                solver, cache)
    @unpack auxiliary_node_vars, auxiliary_surface_node_vars = auxiliary_variables
=======
# Initialize auxiliary surface node variables
# 2D TreeMesh implementation, similar to prolong2interfaces
function init_aux_surface_node_vars!(aux_vars, mesh::TreeMesh2D, equations, solver,
                                     cache)
    @unpack aux_node_vars, aux_surface_node_vars = aux_vars
>>>>>>> 17cb3259
    @unpack orientations, neighbor_ids = cache.interfaces

    @threaded for interface in eachinterface(solver, cache)
        left_element = neighbor_ids[1, interface]
        right_element = neighbor_ids[2, interface]

        if orientations[interface] == 1
            # interface in x-direction
            for j in eachnode(solver)
                for v in axes(aux_surface_node_vars, 2)
                    aux_surface_node_vars[1, v, j, interface] = aux_node_vars[v,
                                                                              nnodes(solver),
                                                                              j,
                                                                              left_element]
                    aux_surface_node_vars[2, v, j, interface] = aux_node_vars[v,
                                                                              1,
                                                                              j,
                                                                              right_element]
                end
            end
        else # if orientations[interface] == 2
            # interface in y-direction
            for i in eachnode(solver)
                for v in axes(aux_surface_node_vars, 2)
                    aux_surface_node_vars[1, v, i, interface] = aux_node_vars[v,
                                                                              i,
                                                                              nnodes(solver),
                                                                              left_element]
                    aux_surface_node_vars[2, v, i, interface] = aux_node_vars[v,
                                                                              i,
                                                                              1,
                                                                              right_element]
                end
            end
        end
    end
    return nothing
end

# Initialize auxiliary boundary node variables
# 2D TreeMesh implementation, similar to prolong2boundaries
function init_aux_boundary_node_vars!(aux_vars, mesh::TreeMesh2D, equations, solver,
                                      cache)
    @unpack aux_node_vars, aux_boundary_node_vars = aux_vars
    @unpack orientations, neighbor_ids, neighbor_sides = cache.boundaries

    @threaded for boundary in eachboundary(solver, cache)
        element = neighbor_ids[boundary]
        if orientations[boundary] == 1
            # boundary in x-direction
            if neighbor_sides[boundary] == 1
                # element in -x direction of boundary
                for l in eachnode(solver), v in 1:n_aux_node_vars(equations)
                    aux_boundary_node_vars[1, v, l, boundary] = aux_node_vars[v,
                                                                              nnodes(solver),
                                                                              l,
                                                                              element]
                end
            else # Element in +x direction of boundary
                for l in eachnode(solver), v in 1:n_aux_node_vars(equations)
                    aux_boundary_node_vars[2, v, l, boundary] = aux_node_vars[v, 1, l,
                                                                              element]
                end
            end
        else # if orientations[boundary] == 2
            # boundary in y-direction
            if neighbor_sides[boundary] == 1
                # element in -y direction of boundary
                for l in eachnode(solver), v in 1:n_aux_node_vars(equations)
                    aux_boundary_node_vars[1, v, l, boundary] = aux_node_vars[v, l,
                                                                              nnodes(solver),
                                                                              element]
                end
            else
                # element in +y direction of boundary
                for l in eachnode(solver), v in 1:n_aux_node_vars(equations)
                    aux_boundary_node_vars[2, v, l, boundary] = aux_node_vars[v, l, 1,
                                                                              element]
                end
            end
        end
    end
    return nothing
end
end # @muladd<|MERGE_RESOLUTION|>--- conflicted
+++ resolved
@@ -1423,36 +1423,11 @@
     return nothing
 end
 
-<<<<<<< HEAD
-# Initialize auxiliary node variables (2D implementation)
-function init_auxiliary_node_variables!(auxiliary_variables, mesh, equations, solver,
-                                        cache)
-    @unpack auxiliary_node_vars, auxiliary_field = auxiliary_variables
-    @unpack node_coordinates = cache.elements
-
-    @threaded for element in eachelement(solver, cache)
-        for j in eachnode(solver), i in eachnode(solver)
-            x_local = get_node_coords(node_coordinates, equations, solver,
-                                      i, j, element)
-            set_auxiliary_node_vars!(auxiliary_node_vars,
-                                     auxiliary_field(x_local, equations),
-                                     equations, solver, i, j, element)
-        end
-    end
-    return nothing
-end
-
-# Initialize auxiliary surface node variables (2D implementation)
-function init_auxiliary_surface_node_variables!(auxiliary_variables, mesh::TreeMesh2D, equations,
-                                                solver, cache)
-    @unpack auxiliary_node_vars, auxiliary_surface_node_vars = auxiliary_variables
-=======
 # Initialize auxiliary surface node variables
 # 2D TreeMesh implementation, similar to prolong2interfaces
 function init_aux_surface_node_vars!(aux_vars, mesh::TreeMesh2D, equations, solver,
                                      cache)
     @unpack aux_node_vars, aux_surface_node_vars = aux_vars
->>>>>>> 17cb3259
     @unpack orientations, neighbor_ids = cache.interfaces
 
     @threaded for interface in eachinterface(solver, cache)
