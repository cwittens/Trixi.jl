--- conflicted
+++ resolved
@@ -249,7 +249,6 @@
 
     return alpha
 end
-<<<<<<< HEAD
 
 function create_cache(::Type{IndicatorClamp}, equations::AbstractEquations{3}, basis::LobattoLegendreBasis)
 
@@ -287,6 +286,4 @@
   return alpha
 end
 
-=======
->>>>>>> 0b4bf985
 end # @muladd