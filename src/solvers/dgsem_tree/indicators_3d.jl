--- conflicted
+++ resolved
@@ -262,15 +262,9 @@
     return (; alpha, basis.weights)
 end
 
-<<<<<<< HEAD
-function create_cache(typ::Type{IndicatorClamp}, mesh, equations::AbstractEquations{3},
-                      dg::DGSEM, cache)
-    cache = create_cache(typ, equations, dg.basis)
-=======
 function create_cache(type::Type{IndicatorClamp}, mesh, equations::AbstractEquations{3},
                       dg::DGSEM, cache)
     cache = create_cache(type, equations, dg.basis)
->>>>>>> a4e07156
 end
 
 function (indicator_clamp::IndicatorClamp)(u::AbstractArray{<:Any, 5},
@@ -287,11 +281,7 @@
             mean += indicator_clamp.variable(u_local, equations) * weights[i] *
                     weights[j] * weights[k]
         end
-<<<<<<< HEAD
-        mean *= 0.125
-=======
         mean *= 0.125 # Divide by reference element volume
->>>>>>> a4e07156
 
         if indicator_clamp.min <= mean <= indicator_clamp.max
             alpha[element] = 1.0
