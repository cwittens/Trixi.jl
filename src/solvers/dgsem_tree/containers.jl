--- conflicted
+++ resolved
@@ -39,12 +39,8 @@
         @unpack aux_vars = cache
         resize!(aux_vars, length(leaf_cell_ids),
                 count_required_interfaces(mesh, leaf_cell_ids),
-<<<<<<< HEAD
-                count_required_boundaries(mesh, leaf_cell_ids))
-=======
                 count_required_boundaries(mesh, leaf_cell_ids),
                 count_required_mortars(mesh, leaf_cell_ids))
->>>>>>> 2c1c8b83
         init_aux_vars!(aux_vars, mesh, equations, dg, cache)
     end
 
@@ -185,15 +181,10 @@
 # internal storage.
 function Base.resize!(aux_vars::AuxNodeVarsContainer{NDIMS},
                       capacity_node_vars, capacity_node_surface_vars,
-<<<<<<< HEAD
-                      capacity_node_boundary_vars) where {NDIMS}
-    @unpack _aux_node_vars, _aux_surface_node_vars, _aux_boundary_node_vars = aux_vars
-=======
                       capacity_node_boundary_vars,
                       capacity_node_mortar_vars) where {NDIMS}
     @unpack _aux_node_vars, _aux_surface_node_vars, _aux_boundary_node_vars,
     _aux_mortar_node_vars = aux_vars
->>>>>>> 2c1c8b83
     n_nodes = nnodes(aux_vars)
     n_variables = nvariables(aux_vars)
 
@@ -220,8 +211,6 @@
                                                   (2, n_variables,
                                                    ntuple(_ -> n_nodes, NDIMS - 1)...,
                                                    capacity_node_boundary_vars))
-<<<<<<< HEAD
-=======
     resize!(_aux_mortar_node_vars,
             2 * n_variables * 2^(NDIMS - 1) * n_nodes^(NDIMS - 1) *
             capacity_node_mortar_vars)
@@ -230,7 +219,6 @@
                                                 (2, n_variables, 2^(NDIMS - 1),
                                                  ntuple(_ -> n_nodes, NDIMS - 1)...,
                                                  capacity_node_mortar_vars))
->>>>>>> 2c1c8b83
     return nothing
 end
 
