# By default, Julia/LLVM does not use fused multiply-add operations (FMAs).
# Since these FMAs can increase the performance of many numerical algorithms,
# we need to opt-in explicitly.
# See https://ranocha.de/blog/Optimizing_EC_Trixi for further details.
@muladd begin
#! format: noindent

# this method is used when the indicator is constructed as for shock-capturing volume integrals
function create_cache(::Type{IndicatorHennemannGassner},
                      equations::AbstractEquations{1}, basis::LobattoLegendreBasis)
    alpha = Vector{real(basis)}()
    alpha_tmp = similar(alpha)

    A = Array{real(basis), ndims(equations)}
    indicator_threaded = [A(undef, nnodes(basis)) for _ in 1:Threads.nthreads()]
    modal_threaded = [A(undef, nnodes(basis)) for _ in 1:Threads.nthreads()]

    return (; alpha, alpha_tmp, indicator_threaded, modal_threaded)
end

# this method is used when the indicator is constructed as for AMR
function create_cache(typ::Type{IndicatorHennemannGassner}, mesh,
                      equations::AbstractEquations{1}, dg::DGSEM, cache)
    create_cache(typ, equations, dg.basis)
end

# Use this function barrier and unpack inside to avoid passing closures to Polyester.jl
# with @batch (@threaded).
# Otherwise, @threaded does not work here with Julia ARM on macOS.
# See https://github.com/JuliaSIMD/Polyester.jl/issues/88.
@inline function calc_indicator_hennemann_gassner!(indicator_hg, threshold, parameter_s,
                                                   u,
                                                   element, mesh::AbstractMesh{1},
                                                   equations, dg, cache)
    @unpack alpha_max, alpha_min, alpha_smooth, variable = indicator_hg
    @unpack alpha, alpha_tmp, indicator_threaded, modal_threaded = indicator_hg.cache

    indicator = indicator_threaded[Threads.threadid()]
    modal = modal_threaded[Threads.threadid()]

    # Calculate indicator variables at Gauss-Lobatto nodes
    for i in eachnode(dg)
        u_local = get_node_vars(u, equations, dg, i, element)
        indicator[i] = indicator_hg.variable(u_local, equations)
    end

    # Convert to modal representation
    multiply_scalar_dimensionwise!(modal, dg.basis.inverse_vandermonde_legendre,
                                   indicator)

    # Calculate total energies for all modes, without highest, without two highest
    total_energy = zero(eltype(modal))
    for i in 1:nnodes(dg)
        total_energy += modal[i]^2
    end
    total_energy_clip1 = zero(eltype(modal))
    for i in 1:(nnodes(dg) - 1)
        total_energy_clip1 += modal[i]^2
    end
    total_energy_clip2 = zero(eltype(modal))
    for i in 1:(nnodes(dg) - 2)
        total_energy_clip2 += modal[i]^2
    end

    # Calculate energy in higher modes
    if !(iszero(total_energy))
        energy_frac_1 = (total_energy - total_energy_clip1) / total_energy
    else
        energy_frac_1 = zero(total_energy)
    end
    if !(iszero(total_energy_clip1))
        energy_frac_2 = (total_energy_clip1 - total_energy_clip2) / total_energy_clip1
    else
        energy_frac_2 = zero(total_energy_clip1)
    end
    energy = max(energy_frac_1, energy_frac_2)

    alpha_element = 1 / (1 + exp(-parameter_s / threshold * (energy - threshold)))

    # Take care of the case close to pure DG
    if alpha_element < alpha_min
        alpha_element = zero(alpha_element)
    end

    # Take care of the case close to pure FV
    if alpha_element > 1 - alpha_min
        alpha_element = one(alpha_element)
    end

    # Clip the maximum amount of FV allowed
    alpha[element] = min(alpha_max, alpha_element)
end

# Diffuse alpha values by setting each alpha to at least 50% of neighboring elements' alpha
function apply_smoothing!(mesh::Union{TreeMesh{1}, P4estMesh{1}}, alpha, alpha_tmp, dg,
                          cache)
    # Copy alpha values such that smoothing is indpedenent of the element access order
    alpha_tmp .= alpha

    # Loop over interfaces
    for interface in eachinterface(dg, cache)
        # Get neighboring element ids
        left = cache.interfaces.neighbor_ids[1, interface]
        right = cache.interfaces.neighbor_ids[2, interface]

        # Apply smoothing
        alpha[left] = max(alpha_tmp[left], 0.5f0 * alpha_tmp[right], alpha[left])
        alpha[right] = max(alpha_tmp[right], 0.5f0 * alpha_tmp[left], alpha[right])
    end
end

# this method is used when the indicator is constructed as for shock-capturing volume integrals
function create_cache(::Type{IndicatorLöhner}, equations::AbstractEquations{1},
                      basis::LobattoLegendreBasis)
    alpha = Vector{real(basis)}()

    A = Array{real(basis), ndims(equations)}
    indicator_threaded = [A(undef, nnodes(basis)) for _ in 1:Threads.nthreads()]

    return (; alpha, indicator_threaded)
end

# this method is used when the indicator is constructed as for AMR
function create_cache(typ::Type{IndicatorLöhner}, mesh, equations::AbstractEquations{1},
                      dg::DGSEM, cache)
    create_cache(typ, equations, dg.basis)
end

function (löhner::IndicatorLöhner)(u::AbstractArray{<:Any, 3},
                                   mesh, equations, dg::DGSEM, cache;
                                   kwargs...)
    @assert nnodes(dg)>=3 "IndicatorLöhner only works for nnodes >= 3 (polydeg > 1)"
    @unpack alpha, indicator_threaded = löhner.cache
    resize!(alpha, nelements(dg, cache))

    @threaded for element in eachelement(dg, cache)
        indicator = indicator_threaded[Threads.threadid()]

        # Calculate indicator variables at Gauss-Lobatto nodes
        for i in eachnode(dg)
            u_local = get_node_vars(u, equations, dg, i, element)
            indicator[i] = löhner.variable(u_local, equations)
        end

        estimate = zero(real(dg))
        for i in 2:(nnodes(dg) - 1)
            # x direction
            u0 = indicator[i]
            up = indicator[i + 1]
            um = indicator[i - 1]
            estimate = max(estimate, local_löhner_estimate(um, u0, up, löhner))
        end

        # use the maximum as DG element indicator
        alpha[element] = estimate
    end

    return alpha
end

# this method is used when the indicator is constructed as for shock-capturing volume integrals
function create_cache(::Type{IndicatorMax}, equations::AbstractEquations{1},
                      basis::LobattoLegendreBasis)
    alpha = Vector{real(basis)}()

    A = Array{real(basis), ndims(equations)}
    indicator_threaded = [A(undef, nnodes(basis)) for _ in 1:Threads.nthreads()]

    return (; alpha, indicator_threaded)
end

# this method is used when the indicator is constructed as for AMR
function create_cache(typ::Type{IndicatorMax}, mesh, equations::AbstractEquations{1},
                      dg::DGSEM, cache)
    cache = create_cache(typ, equations, dg.basis)
end

function (indicator_max::IndicatorMax)(u::AbstractArray{<:Any, 3},
                                       mesh, equations, dg::DGSEM, cache;
                                       kwargs...)
    @unpack alpha, indicator_threaded = indicator_max.cache
    resize!(alpha, nelements(dg, cache))
    indicator_variable = indicator_max.variable

    @threaded for element in eachelement(dg, cache)
        indicator = indicator_threaded[Threads.threadid()]

        # Calculate indicator variables at Gauss-Lobatto nodes
        for i in eachnode(dg)
            u_local = get_node_vars(u, equations, dg, i, element)
            indicator[i] = indicator_variable(u_local, equations)
        end

        alpha[element] = maximum(indicator)
    end

    return alpha
end

function create_cache(::Type{IndicatorClamp}, equations::AbstractEquations{1},
                      basis::LobattoLegendreBasis)
    alpha = Vector{real(basis)}()
    return (; alpha, basis.weights)
end

<<<<<<< HEAD
function create_cache(typ::Type{IndicatorClamp}, mesh, equations::AbstractEquations{1},
                      dg::DGSEM, cache)
    cache = create_cache(typ, equations, dg.basis)
=======
function create_cache(type::Type{IndicatorClamp}, mesh, equations::AbstractEquations{1},
                      dg::DGSEM, cache)
    cache = create_cache(type, equations, dg.basis)
>>>>>>> a4e07156
end

function (indicator_clamp::IndicatorClamp)(u::AbstractArray{<:Any, 3},
                                           mesh, equations, dg::DGSEM, cache;
                                           kwargs...)
    @unpack alpha, weights = indicator_clamp.cache
    resize!(alpha, nelements(dg, cache))

    @threaded for element in eachelement(dg, cache)
        mean = zero(real(dg.basis))

        for i in eachnode(dg)
            u_local = get_node_vars(u, equations, dg, i, element)
            mean += indicator_clamp.variable(u_local, equations) * weights[i]
        end
<<<<<<< HEAD
        mean *= 0.5
=======
        mean *= 0.5 # Divide by reference element length
>>>>>>> a4e07156

        if indicator_clamp.min <= mean <= indicator_clamp.max
            alpha[element] = 1.0
        else
            alpha[element] = -1.0
        end
    end

    return alpha
end
end # @muladd<|MERGE_RESOLUTION|>--- conflicted
+++ resolved
@@ -203,15 +203,9 @@
     return (; alpha, basis.weights)
 end
 
-<<<<<<< HEAD
-function create_cache(typ::Type{IndicatorClamp}, mesh, equations::AbstractEquations{1},
-                      dg::DGSEM, cache)
-    cache = create_cache(typ, equations, dg.basis)
-=======
 function create_cache(type::Type{IndicatorClamp}, mesh, equations::AbstractEquations{1},
                       dg::DGSEM, cache)
     cache = create_cache(type, equations, dg.basis)
->>>>>>> a4e07156
 end
 
 function (indicator_clamp::IndicatorClamp)(u::AbstractArray{<:Any, 3},
@@ -227,11 +221,7 @@
             u_local = get_node_vars(u, equations, dg, i, element)
             mean += indicator_clamp.variable(u_local, equations) * weights[i]
         end
-<<<<<<< HEAD
-        mean *= 0.5
-=======
         mean *= 0.5 # Divide by reference element length
->>>>>>> a4e07156
 
         if indicator_clamp.min <= mean <= indicator_clamp.max
             alpha[element] = 1.0
