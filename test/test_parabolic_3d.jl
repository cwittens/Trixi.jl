module TestExamplesParabolic3D

using Test
using Trixi

include("test_trixi.jl")

# Start with a clean environment: remove Trixi.jl output directory if it exists
outdir = "out"
isdir(outdir) && rm(outdir, recursive = true)

@testset "SemidiscretizationHyperbolicParabolic (3D)" begin
#! format: noindent

@trixi_testset "DGMulti: elixir_navierstokes_convergence.jl" begin
    @test_trixi_include(joinpath(examples_dir(), "dgmulti_3d",
                                 "elixir_navierstokes_convergence.jl"),
                        cells_per_dimension=(4, 4, 4), tspan=(0.0, 0.1),
                        l2=[
<<<<<<< HEAD
                            0.0005532846479614563,
                            0.000659263463988067,
                            0.0007776436003494915,
                            0.000659263463988129,
                            0.0038073624941206956
                        ],
                        linf=[
                            0.001703986341275776,
                            0.0026285618026252733,
                            0.00353105737957371,
                            0.002628561802588858,
                            0.015587831432887
=======
                            0.000553284711585015,
                            0.0006592634909666629,
                            0.0007776436127373607,
                            0.0006592634909664286,
                            0.0038073628897819524
                        ],
                        linf=[
                            0.0017039861523628907,
                            0.002628561703550747,
                            0.0035310574250866367,
                            0.002628561703585053,
                            0.015587829540340437
>>>>>>> 1f9f0e75
                        ])
    # Ensure that we do not have excessive memory allocations
    # (e.g., from type instabilities)
    let
        t = sol.t[end]
        u_ode = sol.u[end]
        du_ode = similar(u_ode)
        @test (@allocated Trixi.rhs!(du_ode, u_ode, semi, t)) < 1000
    end
end

@trixi_testset "DGMulti: elixir_navierstokes_convergence_curved.jl" begin
    @test_trixi_include(joinpath(examples_dir(), "dgmulti_3d",
                                 "elixir_navierstokes_convergence_curved.jl"),
                        cells_per_dimension=(4, 4, 4), tspan=(0.0, 0.1),
                        l2=[
<<<<<<< HEAD
                            0.0014027227340680359,
                            0.0021322235583299425,
                            0.002787374145873934,
                            0.002458747307842109,
                            0.009978368214450204
                        ],
                        linf=[
                            0.006341750448945582,
                            0.010306014425485621,
                            0.015207402553448324,
                            0.010968264060799426,
                            0.04745438898236998
=======
                            0.001402722725120774,
                            0.0021322235533272546,
                            0.002787374144745514,
                            0.002458747307062751,
                            0.009978368180191861
                        ],
                        linf=[
                            0.0063417504028402405,
                            0.010306014252245865,
                            0.015207402509253565,
                            0.010968264045485343,
                            0.04745438983155026
>>>>>>> 1f9f0e75
                        ])
    # Ensure that we do not have excessive memory allocations
    # (e.g., from type instabilities)
    let
        t = sol.t[end]
        u_ode = sol.u[end]
        du_ode = similar(u_ode)
        @test (@allocated Trixi.rhs!(du_ode, u_ode, semi, t)) < 1000
    end
end

@trixi_testset "DGMulti: elixir_navierstokes_taylor_green_vortex.jl" begin
    @test_trixi_include(joinpath(examples_dir(), "dgmulti_3d",
                                 "elixir_navierstokes_taylor_green_vortex.jl"),
                        cells_per_dimension=(4, 4, 4), tspan=(0.0, 0.25),
                        l2=[
                            0.00018257125088549987,
                            0.015589736346235174,
                            0.015589736346235415,
                            0.021943924698669025,
                            0.019273688367502154
                        ],
                        linf=[
                            0.0006268461326666142,
                            0.03218881686243058,
                            0.03218881686357877,
                            0.053872494644958,
                            0.05183811394229565
                        ])
    # Ensure that we do not have excessive memory allocations
    # (e.g., from type instabilities)
    let
        t = sol.t[end]
        u_ode = sol.u[end]
        du_ode = similar(u_ode)
        @test (@allocated Trixi.rhs!(du_ode, u_ode, semi, t)) < 1000
    end
end

@trixi_testset "TreeMesh3D: elixir_navierstokes_convergence.jl" begin
    @test_trixi_include(joinpath(examples_dir(), "tree_3d_dgsem",
                                 "elixir_navierstokes_convergence.jl"),
                        initial_refinement_level=2, tspan=(0.0, 0.1),
                        l2=[
                            0.0019582188528520267,
                            0.002653449504302849,
                            0.002898264205184317,
                            0.0026534495043028534,
                            0.009511572365092744
                        ],
                        linf=[
                            0.013680656759089693,
                            0.03569104501543785,
                            0.023526343547761893,
                            0.03569104501543733,
                            0.11482570604049513
                        ])
    # Ensure that we do not have excessive memory allocations
    # (e.g., from type instabilities)
    let
        t = sol.t[end]
        u_ode = sol.u[end]
        du_ode = similar(u_ode)
        @test (@allocated Trixi.rhs!(du_ode, u_ode, semi, t)) < 1000
    end
end

@trixi_testset "TreeMesh3D: elixir_navierstokes_convergence.jl (isothermal walls)" begin
    @test_trixi_include(joinpath(examples_dir(), "tree_3d_dgsem",
                                 "elixir_navierstokes_convergence.jl"),
                        initial_refinement_level=2, tspan=(0.0, 0.1),
                        heat_bc_top_bottom=Isothermal((x, t, equations) -> Trixi.temperature(initial_condition_navier_stokes_convergence_test(x,
                                                                                                                                              t,
                                                                                                                                              equations),
                                                                                             equations)),
                        l2=[
                            0.001954686519653731,
                            0.0026554367897028506,
                            0.0028927304027240026,
                            0.0026554367897028437,
                            0.00959635179660988
                        ],
                        linf=[
                            0.013680508110646583,
                            0.03567344635942522,
                            0.024024936779738822,
                            0.035673446359425674,
                            0.11839497110814179
                        ])
    # Ensure that we do not have excessive memory allocations
    # (e.g., from type instabilities)
    let
        t = sol.t[end]
        u_ode = sol.u[end]
        du_ode = similar(u_ode)
        @test (@allocated Trixi.rhs!(du_ode, u_ode, semi, t)) < 1000
    end
end

@trixi_testset "TreeMesh3D: elixir_navierstokes_convergence.jl (Entropy gradient variables)" begin
    @test_trixi_include(joinpath(examples_dir(), "tree_3d_dgsem",
                                 "elixir_navierstokes_convergence.jl"),
                        initial_refinement_level=2, tspan=(0.0, 0.1),
                        gradient_variables=GradientVariablesEntropy(),
                        l2=[
                            0.0019770444875097737,
                            0.002652475094640119,
                            0.0029086003083239236,
                            0.002652475094640097,
                            0.009509568981441823
                        ],
                        linf=[
                            0.013879361129145007,
                            0.035262606093049195,
                            0.02355419709739138,
                            0.03526260609304984,
                            0.11719963716518933
                        ])
    # Ensure that we do not have excessive memory allocations
    # (e.g., from type instabilities)
    let
        t = sol.t[end]
        u_ode = sol.u[end]
        du_ode = similar(u_ode)
        @test (@allocated Trixi.rhs!(du_ode, u_ode, semi, t)) < 1000
    end
end

@trixi_testset "TreeMesh3D: elixir_navierstokes_convergence.jl (Entropy gradient variables, isothermal walls)" begin
    @test_trixi_include(joinpath(examples_dir(), "tree_3d_dgsem",
                                 "elixir_navierstokes_convergence.jl"),
                        initial_refinement_level=2, tspan=(0.0, 0.1),
                        gradient_variables=GradientVariablesEntropy(),
                        heat_bc_top_bottom=Isothermal((x, t, equations) -> Trixi.temperature(initial_condition_navier_stokes_convergence_test(x,
                                                                                                                                              t,
                                                                                                                                              equations),
                                                                                             equations)),
                        l2=[
                            0.0019746314233993435,
                            0.0026547682591448896,
                            0.0029070310636460494,
                            0.0026547682591448922,
                            0.00958779288300152
                        ],
                        linf=[
                            0.013879193801400458,
                            0.03524408452641245,
                            0.023986146220843566,
                            0.035244084526412915,
                            0.1200505651257302
                        ])
    # Ensure that we do not have excessive memory allocations
    # (e.g., from type instabilities)
    let
        t = sol.t[end]
        u_ode = sol.u[end]
        du_ode = similar(u_ode)
        @test (@allocated Trixi.rhs!(du_ode, u_ode, semi, t)) < 1000
    end
end

@trixi_testset "TreeMesh3D: elixir_navierstokes_convergence.jl (flux differencing)" begin
    @test_trixi_include(joinpath(examples_dir(), "tree_3d_dgsem",
                                 "elixir_navierstokes_convergence.jl"),
                        initial_refinement_level=2, tspan=(0.0, 0.1),
                        volume_integral=VolumeIntegralFluxDifferencing(flux_central),
                        l2=[
                            0.0019582188528208754,
                            0.0026534495043017935,
                            0.002898264205195059,
                            0.0026534495043017917,
                            0.009511572364832972
                        ],
                        linf=[
                            0.013680656758958687,
                            0.03569104501523916,
                            0.02352634354684648,
                            0.03569104501523987,
                            0.11482570603774533
                        ])
    # Ensure that we do not have excessive memory allocations
    # (e.g., from type instabilities)
    let
        t = sol.t[end]
        u_ode = sol.u[end]
        du_ode = similar(u_ode)
        @test (@allocated Trixi.rhs!(du_ode, u_ode, semi, t)) < 1000
    end
end

@trixi_testset "TreeMesh3D: elixir_navierstokes_convergence.jl (Refined mesh)" begin
    @test_trixi_include(joinpath(examples_dir(), "tree_3d_dgsem",
                                 "elixir_navierstokes_convergence.jl"),
                        tspan=(0.0, 0.0))
    LLID = Trixi.local_leaf_cells(mesh.tree)
    num_leaves = length(LLID)
    @assert num_leaves % 16 == 0
    Trixi.refine!(mesh.tree, LLID[1:Int(num_leaves / 16)])
    tspan = (0.0, 0.25)
    semi = SemidiscretizationHyperbolicParabolic(mesh, (equations, equations_parabolic),
                                                 initial_condition, solver;
                                                 boundary_conditions = (boundary_conditions,
                                                                        boundary_conditions_parabolic),
                                                 source_terms = source_terms_navier_stokes_convergence_test)
    ode = semidiscretize(semi, tspan)
    analysis_callback = AnalysisCallback(semi, interval = analysis_interval)
    callbacks = CallbackSet(summary_callback, alive_callback, analysis_callback)
    sol = solve(ode, RDPK3SpFSAL49(); abstol = time_int_tol, reltol = time_int_tol,
                dt = 1e-5,
                ode_default_options()..., callback = callbacks)
    l2_error, linf_error = analysis_callback(sol)
    @test l2_error ≈
          [0.00031093362536287433;
           0.0006473493036800964;
           0.0007705277238221976;
           0.0006280517917194624;
           0.0009039277899421355]
    @test linf_error ≈
          [0.0023694155363713776;
           0.01063493262248095;
           0.006772070862041679;
           0.010640551561807883;
           0.019256819037817507]
    # Ensure that we do not have excessive memory allocations
    # (e.g., from type instabilities)
    let
        t = sol.t[end]
        u_ode = sol.u[end]
        du_ode = similar(u_ode)
        @test (@allocated Trixi.rhs!(du_ode, u_ode, semi, t)) < 1000
    end
end

@trixi_testset "TreeMesh3D: elixir_navierstokes_taylor_green_vortex.jl" begin
    @test_trixi_include(joinpath(examples_dir(), "tree_3d_dgsem",
                                 "elixir_navierstokes_taylor_green_vortex.jl"),
                        initial_refinement_level=2, tspan=(0.0, 0.25),
                        l2=[
                            0.00024173250389635442,
                            0.015684268393762454,
                            0.01568426839376248,
                            0.021991909545192333,
                            0.02825413672911425
                        ],
                        linf=[
                            0.0008410587892853094,
                            0.04740176181772552,
                            0.04740176181772507,
                            0.07483494924031157,
                            0.150181591534448
                        ])
    # Ensure that we do not have excessive memory allocations
    # (e.g., from type instabilities)
    let
        t = sol.t[end]
        u_ode = sol.u[end]
        du_ode = similar(u_ode)
        @test (@allocated Trixi.rhs!(du_ode, u_ode, semi, t)) < 1000
    end
end

@trixi_testset "TreeMesh3D: elixir_navierstokes_taylor_green_vortex.jl (Refined mesh)" begin
    @test_trixi_include(joinpath(examples_dir(), "tree_3d_dgsem",
                                 "elixir_navierstokes_taylor_green_vortex.jl"),
                        tspan=(0.0, 0.0))
    LLID = Trixi.local_leaf_cells(mesh.tree)
    num_leaves = length(LLID)
    @assert num_leaves % 32 == 0
    Trixi.refine!(mesh.tree, LLID[1:Int(num_leaves / 32)])
    tspan = (0.0, 0.1)
    semi = SemidiscretizationHyperbolicParabolic(mesh, (equations, equations_parabolic),
                                                 initial_condition, solver)
    ode = semidiscretize(semi, tspan)
    analysis_callback = AnalysisCallback(semi, interval = analysis_interval,
                                         save_analysis = true,
                                         extra_analysis_integrals = (energy_kinetic,
                                                                     energy_internal,
                                                                     enstrophy))
    callbacks = CallbackSet(summary_callback, alive_callback, analysis_callback)
    # Use CarpenterKennedy2N54 since `RDPK3SpFSAL49` gives slightly different results on different machines
    sol = solve(ode, CarpenterKennedy2N54(williamson_condition = false),
                dt = 5e-3,
                save_everystep = false, callback = callbacks)
    l2_error, linf_error = analysis_callback(sol)
    @test l2_error ≈ [
        7.314319856736271e-5,
        0.006266480163542894,
        0.006266489911815533,
        0.008829222305770226,
        0.0032859166842329228
    ]
    @test linf_error ≈ [
        0.0002943968186086554,
        0.013876261980614757,
        0.013883619864959451,
        0.025201279960491936,
        0.018679364985388247
    ]
    # Ensure that we do not have excessive memory allocations
    # (e.g., from type instabilities)
    let
        t = sol.t[end]
        u_ode = sol.u[end]
        du_ode = similar(u_ode)
        @test (@allocated Trixi.rhs!(du_ode, u_ode, semi, t)) < 100
        @test (@allocated Trixi.rhs_parabolic!(du_ode, u_ode, semi, t)) < 100
    end
end

@trixi_testset "P4estMesh3D: elixir_navierstokes_convergence.jl" begin
    @test_trixi_include(joinpath(examples_dir(), "p4est_3d_dgsem",
                                 "elixir_navierstokes_convergence.jl"),
                        initial_refinement_level=2, tspan=(0.0, 0.1),
                        l2=[
                            0.00026599105557723507,
                            0.00046187779448444603,
                            0.0005424899076194272,
                            0.00046187779448445546,
                            0.0015846392584275121
                        ],
                        linf=[
                            0.0025241668964857134,
                            0.006308461684409397,
                            0.004334939668473314,
                            0.006308461684396753,
                            0.03176343483364796
                        ])
    # Ensure that we do not have excessive memory allocations
    # (e.g., from type instabilities)
    let
        t = sol.t[end]
        u_ode = sol.u[end]
        du_ode = similar(u_ode)
        @test (@allocated Trixi.rhs!(du_ode, u_ode, semi, t)) < 1000
    end
end

@trixi_testset "P4estMesh3D: elixir_navierstokes_taylor_green_vortex.jl" begin
    @test_trixi_include(joinpath(examples_dir(), "p4est_3d_dgsem",
                                 "elixir_navierstokes_taylor_green_vortex.jl"),
                        initial_refinement_level=2, tspan=(0.0, 0.25),
                        surface_flux=FluxHLL(min_max_speed_naive),
                        l2=[
                            0.0001547509861140407,
                            0.015637861347119624,
                            0.015637861347119687,
                            0.022024699158522523,
                            0.009711013505930812
                        ],
                        linf=[
                            0.0006696415247340326,
                            0.03442565722527785,
                            0.03442565722577423,
                            0.06295407168705314,
                            0.032857472756916195
                        ])
    # Ensure that we do not have excessive memory allocations
    # (e.g., from type instabilities)
    let
        t = sol.t[end]
        u_ode = sol.u[end]
        du_ode = similar(u_ode)
        @test (@allocated Trixi.rhs!(du_ode, u_ode, semi, t)) < 1000
    end
end

@trixi_testset "TreeMesh3D: elixir_advection_diffusion_amr.jl" begin
    @test_trixi_include(joinpath(examples_dir(), "tree_3d_dgsem",
                                 "elixir_advection_diffusion_amr.jl"),
                        l2=[0.000355780485397024],
                        linf=[0.0010810770271614256])
    # Ensure that we do not have excessive memory allocations
    # (e.g., from type instabilities)
    let
        t = sol.t[end]
        u_ode = sol.u[end]
        du_ode = similar(u_ode)
        @test (@allocated Trixi.rhs!(du_ode, u_ode, semi, t)) < 1000
    end
end

@trixi_testset "TreeMesh3D: elixir_advection_diffusion_nonperiodic.jl" begin
    @test_trixi_include(joinpath(examples_dir(), "tree_3d_dgsem",
                                 "elixir_advection_diffusion_nonperiodic.jl"),
                        l2=[0.0009808996243280868],
                        linf=[0.01732621559135459])
    # Ensure that we do not have excessive memory allocations
    # (e.g., from type instabilities)
    let
        t = sol.t[end]
        u_ode = sol.u[end]
        du_ode = similar(u_ode)
        @test (@allocated Trixi.rhs!(du_ode, u_ode, semi, t)) < 1000
    end
end

@trixi_testset "P4estMesh3D: elixir_navierstokes_taylor_green_vortex_amr.jl" begin
    @test_trixi_include(joinpath(examples_dir(), "p4est_3d_dgsem",
                                 "elixir_navierstokes_taylor_green_vortex_amr.jl"),
                        initial_refinement_level=0, tspan=(0.0, 0.5),
                        l2=[
                            0.0016588740573444188,
                            0.03437058632045721,
                            0.03437058632045671,
                            0.041038898400430075,
                            0.30978593009044153
                        ],
                        linf=[
                            0.004173569912012121,
                            0.09168674832979556,
                            0.09168674832975021,
                            0.12129218723807476,
                            0.8433893297612087
                        ])
    # Ensure that we do not have excessive memory allocations
    # (e.g., from type instabilities)
    let
        t = sol.t[end]
        u_ode = sol.u[end]
        du_ode = similar(u_ode)
        @test (@allocated Trixi.rhs!(du_ode, u_ode, semi, t)) < 1000
    end
end

@trixi_testset "P4estMesh3D: elixir_navierstokes_blast_wave_amr.jl" begin
    @test_trixi_include(joinpath(examples_dir(), "p4est_3d_dgsem",
                                 "elixir_navierstokes_blast_wave_amr.jl"),
                        tspan=(0.0, 0.01),
                        l2=[
                            0.009472104410520866, 0.0017883742549557149,
                            0.0017883742549557147, 0.0017883742549557196,
                            0.024388540048562748
                        ],
                        linf=[
                            0.6782397526873181, 0.17663702154066238,
                            0.17663702154066266, 0.17663702154066238, 1.7327849844825238
                        ])
    # Ensure that we do not have excessive memory allocations
    # (e.g., from type instabilities)
    let
        t = sol.t[end]
        u_ode = sol.u[end]
        du_ode = similar(u_ode)
        @test (@allocated Trixi.rhs!(du_ode, u_ode, semi, t)) < 1000
    end
end

@trixi_testset "P4estMesh3D: elixir_navierstokes_viscous_shock.jl" begin
    @test_trixi_include(joinpath(examples_dir(), "p4est_3d_dgsem",
                                 "elixir_navierstokes_viscous_shock.jl"),
                        l2=[
                            0.0002576235461250765,
                            0.0001433693418567713,
                            1.5583069105517042e-16,
                            1.257551423107977e-16,
                            0.00017369872990116004
                        ],
                        linf=[
                            0.0016731930282756213,
                            0.0010638586882356638,
                            2.738015991633e-15,
                            3.281831854493919e-15,
                            0.0011495231318404686
                        ])
    # Ensure that we do not have excessive memory allocations
    # (e.g., from type instabilities)
    let
        t = sol.t[end]
        u_ode = sol.u[end]
        du_ode = similar(u_ode)
        @test (@allocated Trixi.rhs!(du_ode, u_ode, semi, t)) < 1000
    end
end

@trixi_testset "P4estMesh3D: elixir_navierstokes_viscous_shock_dirichlet_bc.jl" begin
    @test_trixi_include(joinpath(examples_dir(), "p4est_3d_dgsem",
                                 "elixir_navierstokes_viscous_shock_dirichlet_bc.jl"),
                        l2=[
                            0.0002576236289909761,
                            0.00014336952925040063,
                            1.446929414778897e-16,
                            1.1843685819074592e-16,
                            0.00017369912976070335
                        ],
                        linf=[
                            0.0016731934566309725,
                            0.0010638647433908188,
                            2.9923988317619584e-15,
                            3.501658589636682e-15,
                            0.0011495334919645606
                        ])
    # Ensure that we do not have excessive memory allocations
    # (e.g., from type instabilities)
    let
        t = sol.t[end]
        u_ode = sol.u[end]
        du_ode = similar(u_ode)
        @test (@allocated Trixi.rhs!(du_ode, u_ode, semi, t)) < 1000
    end
end
end

# Clean up afterwards: delete Trixi.jl output directory
@test_nowarn isdir(outdir) && rm(outdir, recursive = true)

end # module<|MERGE_RESOLUTION|>--- conflicted
+++ resolved
@@ -17,7 +17,6 @@
                                  "elixir_navierstokes_convergence.jl"),
                         cells_per_dimension=(4, 4, 4), tspan=(0.0, 0.1),
                         l2=[
-<<<<<<< HEAD
                             0.0005532846479614563,
                             0.000659263463988067,
                             0.0007776436003494915,
@@ -30,7 +29,7 @@
                             0.00353105737957371,
                             0.002628561802588858,
                             0.015587831432887
-=======
+                        #= FIXME: Values from above (PR) or values from below (main)?
                             0.000553284711585015,
                             0.0006592634909666629,
                             0.0007776436127373607,
@@ -43,7 +42,7 @@
                             0.0035310574250866367,
                             0.002628561703585053,
                             0.015587829540340437
->>>>>>> 1f9f0e75
+                        =#
                         ])
     # Ensure that we do not have excessive memory allocations
     # (e.g., from type instabilities)
@@ -60,7 +59,6 @@
                                  "elixir_navierstokes_convergence_curved.jl"),
                         cells_per_dimension=(4, 4, 4), tspan=(0.0, 0.1),
                         l2=[
-<<<<<<< HEAD
                             0.0014027227340680359,
                             0.0021322235583299425,
                             0.002787374145873934,
@@ -73,7 +71,7 @@
                             0.015207402553448324,
                             0.010968264060799426,
                             0.04745438898236998
-=======
+                        #= FIXME: Values from above (PR) or values from below (main)?
                             0.001402722725120774,
                             0.0021322235533272546,
                             0.002787374144745514,
@@ -86,7 +84,7 @@
                             0.015207402509253565,
                             0.010968264045485343,
                             0.04745438983155026
->>>>>>> 1f9f0e75
+                        =#
                         ])
     # Ensure that we do not have excessive memory allocations
     # (e.g., from type instabilities)
