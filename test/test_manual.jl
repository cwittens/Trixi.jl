module TestManual

using Test
using Trixi

# Start with a clean environment: remove Trixi output directory if it exists
outdir = "out"
isdir(outdir) && rm(outdir, recursive=true)

# Run various manual (= non-parameter-file-triggered tests)
@testset "Manual tests" begin
  @testset "SerialTree" begin
    @testset "constructors" begin
      @test_nowarn Trixi.SerialTree(Val(1), 10, 0.0, 1.0)
    end

    @testset "helper functions" begin
<<<<<<< HEAD
      t = Trixi.Tree(Val(1), 10, 0.0, 1.0)
      @test_nowarn display(t)
=======
      t = Trixi.SerialTree(Val(1), 10, 0.0, 1.0)
      @test isnothing(display(t))
>>>>>>> 1d8401f4
      @test Trixi.ndims(t) == 1
      @test Trixi.has_any_neighbor(t, 1, 1) == true
      @test Trixi.isperiodic(t, 1) == true
      @test Trixi.n_children_per_cell(t) == 2
      @test Trixi.n_children_per_cell(2) == 4
      @test Trixi.n_directions(t) == 2
    end

    @testset "refine!/coarsen!" begin
      t = Trixi.SerialTree(Val(1), 10, 0.0, 1.0)
      @test Trixi.refine!(t) == [1]
      @test Trixi.coarsen!(t) == [1]
      @test Trixi.refine!(t) == [1]
      @test Trixi.coarsen!(t, 1) == [1]
      @test Trixi.coarsen!(t) == Int[] # Coarsen twice to check degenerate case of single-cell tree
      @test Trixi.refine!(t) == [1]
      @test Trixi.refine!(t) == [2,3]
      @test Trixi.coarsen_box!(t, [-0.5], [0.0]) == [2]
      @test Trixi.coarsen_box!(t, 0.0, 0.5) == [3]
      @test isnothing(Trixi.reset_data_structures!(t))
    end
  end

  @testset "ParallelTree" begin
    @testset "constructors" begin
      @test_nowarn Trixi.ParallelTree(Val(1), 10, 0.0, 1.0)
    end

    @testset "helper functions" begin
      t = Trixi.ParallelTree(Val(1), 10, 0.0, 1.0)
      @test isnothing(display(t))
      @test isnothing(Trixi.reset_data_structures!(t))
    end
  end

  @testset "TreeMesh" begin
    @testset "constructors" begin
      Trixi.TreeMesh{Trixi.SerialTree{1}}(1, 5.0, 2.0) isa Trixi.TreeMesh
    end
  end

  @testset "interpolation" begin
    @testset "nodes and weights" begin
      @test Trixi.gauss_nodes_weights(1) == ([0.0], [2.0])
    end

    @testset "multiply_dimensionwise" begin
      nodes_in  = [0.0, 0.5, 1.0]
      nodes_out = [0.0, 1/3, 2/3, 1.0]
      matrix = Trixi.polynomial_interpolation_matrix(nodes_in, nodes_out)
      data_in = [3.0 4.5 6.0]
      @test isapprox(Trixi.multiply_dimensionwise(matrix, data_in), [3.0 4.0 5.0 6.0])

      n_vars   = 3
      size_in  = 4
      size_out = 5
      matrix   = randn(size_out, size_in)
      # 1D
      data_in  = randn(n_vars, size_in)
      data_out = Trixi.multiply_dimensionwise_naive(matrix, data_in)
      @test isapprox(data_out, Trixi.multiply_dimensionwise(matrix, data_in))
      # 2D
      data_in  = randn(n_vars, size_in, size_in)
      data_out = Trixi.multiply_dimensionwise_naive(matrix, data_in)
      @test isapprox(data_out, Trixi.multiply_dimensionwise(matrix, data_in))
      # 3D
      data_in  = randn(n_vars, size_in, size_in, size_in)
      data_out = Trixi.multiply_dimensionwise_naive(matrix, data_in)
      @test isapprox(data_out, Trixi.multiply_dimensionwise(matrix, data_in))
    end
  end

  @testset "containers" begin
    # Set up mock container
    mutable struct MyContainer <: Trixi.AbstractContainer
      data::Vector{Int}
      capacity::Int
      length::Int
      dummy::Int
    end
    function MyContainer(data, capacity)
      c = MyContainer(Vector{Int}(undef, capacity+1), capacity, length(data), capacity+1)
      c.data[1:length(data)] .= data
      return c
    end
    MyContainer(data::AbstractArray) = MyContainer(data, length(data))
    Trixi.invalidate!(c::MyContainer, first, last) = (c.data[first:last] .= 0; c)
    function Trixi.raw_copy!(target::MyContainer, source::MyContainer, first, last, destination)
      Trixi.copy_data!(target.data, source.data, first, last, destination)
      return target
    end
    Trixi.move_connectivity!(c::MyContainer, first, last, destination) = c
    Trixi.delete_connectivity!(c::MyContainer, first, last) = c
    Trixi.reset_data_structures!(c::MyContainer) = (c.data = Vector{Int}(undef, c.capacity+1); c)
    function Base.:(==)(c1::MyContainer, c2::MyContainer)
      return (c1.capacity == c2.capacity &&
              c1.length == c2.length &&
              c1.dummy == c2.dummy &&
              c1.data[1:c1.length] == c2.data[1:c2.length])
    end

    @testset "size" begin
      c = MyContainer([1, 2, 3])
      @test size(c) == (3,)
    end

    @testset "resize!" begin
      c = MyContainer([1, 2, 3])
      @test length(resize!(c, 2)) == 2
    end

    @testset "copy!" begin
      c1 = MyContainer([1, 2, 3])
      c2 = MyContainer([4, 5])
      @test Trixi.copy!(c1, c2, 2, 1, 2) == MyContainer([1, 2, 3]) # no-op

      c1 = MyContainer([1, 2, 3])
      c2 = MyContainer([4, 5])
      @test Trixi.copy!(c1, c2, 1, 2, 2) == MyContainer([1, 4, 5])

      c1 = MyContainer([1, 2, 3])
      @test Trixi.copy!(c1, c2, 1, 2) == MyContainer([1, 4, 3])

      c1 = MyContainer([1, 2, 3])
      @test Trixi.copy!(c1, 2, 3, 1) == MyContainer([2, 3, 3])

      c1 = MyContainer([1, 2, 3])
      @test Trixi.copy!(c1, 1, 3) == MyContainer([1, 2, 1])
    end

    @testset "move!" begin
      c = MyContainer([1, 2, 3])
      @test Trixi.move!(c, 1, 1) == MyContainer([1, 2, 3]) # no-op

      c = MyContainer([1, 2, 3])
      @test Trixi.move!(c, 1, 2) == MyContainer([0, 1, 3])
    end

    @testset "swap!" begin
      c = MyContainer([1,2])
      @test Trixi.swap!(c, 1, 1) == MyContainer([1, 2]) # no-op

      c = MyContainer([1,2])
      @test Trixi.swap!(c, 1, 2) == MyContainer([2,1])
    end

    @testset "erase!" begin
      c = MyContainer([1, 2])
      @test Trixi.erase!(c, 2, 1) == MyContainer([1, 2]) # no-op

      c = MyContainer([1, 2])
      @test Trixi.erase!(c, 1) == MyContainer([0, 2])
    end

    @testset "remove_shift!" begin
      c = MyContainer([1, 2, 3, 4])
      @test Trixi.remove_shift!(c, 2, 1) == MyContainer([1, 2, 3, 4]) # no-op

      c = MyContainer([1, 2, 3, 4])
      @test Trixi.remove_shift!(c, 2, 2) == MyContainer([1, 3, 4], 4)

      c = MyContainer([1, 2, 3, 4])
      @test Trixi.remove_shift!(c, 2) == MyContainer([1, 3, 4], 4)
    end

    @testset "remove_fill!" begin
      c = MyContainer([1, 2, 3, 4])
      @test Trixi.remove_fill!(c, 2, 1) == MyContainer([1, 2, 3, 4]) # no-op

      c = MyContainer([1, 2, 3, 4])
      @show "jo"
      @test Trixi.remove_fill!(c, 2, 2) == MyContainer([1, 4, 3], 4)
    end

    @testset "reset!" begin
      c = MyContainer([1, 2, 3])
      @test Trixi.reset!(c, 2) == MyContainer(Int[], 2)
    end
  end

  @testset "example parameters" begin
    @test basename(examples_dir()) == "examples"
    @test !isempty(get_examples())
    @test endswith(default_example(), "elixir_advection_basic.jl")
  end

  @testset "DG L2 mortar container debug output" begin
<<<<<<< HEAD
    c2d = Trixi.L2MortarContainer2D{Float64, 1, 1}(1)
    @test isnothing(display(c2d))
    c3d = Trixi.L2MortarContainer3D{Float64, 1, 1}(1)
=======
    c2d = Trixi.L2MortarContainer2D{1, 1}(1)
    @test isnothing(display(c2d))
    c3d = Trixi.L2MortarContainer3D{1, 1}(1)
>>>>>>> 1d8401f4
    @test isnothing(display(c3d))
  end
end

end #module<|MERGE_RESOLUTION|>--- conflicted
+++ resolved
@@ -15,13 +15,8 @@
     end
 
     @testset "helper functions" begin
-<<<<<<< HEAD
-      t = Trixi.Tree(Val(1), 10, 0.0, 1.0)
+      t = Trixi.SerialTree(Val(1), 10, 0.0, 1.0)
       @test_nowarn display(t)
-=======
-      t = Trixi.SerialTree(Val(1), 10, 0.0, 1.0)
-      @test isnothing(display(t))
->>>>>>> 1d8401f4
       @test Trixi.ndims(t) == 1
       @test Trixi.has_any_neighbor(t, 1, 1) == true
       @test Trixi.isperiodic(t, 1) == true
@@ -209,15 +204,9 @@
   end
 
   @testset "DG L2 mortar container debug output" begin
-<<<<<<< HEAD
     c2d = Trixi.L2MortarContainer2D{Float64, 1, 1}(1)
     @test isnothing(display(c2d))
     c3d = Trixi.L2MortarContainer3D{Float64, 1, 1}(1)
-=======
-    c2d = Trixi.L2MortarContainer2D{1, 1}(1)
-    @test isnothing(display(c2d))
-    c3d = Trixi.L2MortarContainer3D{1, 1}(1)
->>>>>>> 1d8401f4
     @test isnothing(display(c3d))
   end
 end
